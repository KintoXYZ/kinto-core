--- conflicted
+++ resolved
@@ -6,17 +6,12 @@
     "@openzeppelin-5.0.1/contracts-upgradeable/proxy/utils/UUPSUpgradeable.sol";
 import "@openzeppelin/contracts/access/Ownable.sol";
 import {ECDSAUpgradeable} from "@openzeppelin/contracts-upgradeable/utils/cryptography/ECDSAUpgradeable.sol";
-<<<<<<< HEAD
-=======
 import {EntryPoint} from "@aa/core/EntryPoint.sol";
 import {KintoID} from "@kinto-core/KintoID.sol";
->>>>>>> 20d6a0de
-
 import {KintoWalletFactory} from "@kinto-core/wallet/KintoWalletFactory.sol";
 import {SponsorPaymaster} from "@kinto-core/paymasters/SponsorPaymaster.sol";
 import {KintoAppRegistry} from "@kinto-core/apps/KintoAppRegistry.sol";
 
-<<<<<<< HEAD
 import {PackedUserOperation} from "@aa/interfaces/PackedUserOperation.sol";
 import {IEntryPoint} from "@aa/core/BaseAccount.sol";
 
@@ -26,23 +21,17 @@
 import {IKintoAppRegistry} from "@kinto-core/interfaces/IKintoAppRegistry.sol";
 import {KintoWallet} from "@kinto-core/wallet/KintoWallet.sol";
 
-=======
 import "@kinto-core/interfaces/ISponsorPaymaster.sol";
 import "@kinto-core/interfaces/IKintoWallet.sol";
 import {KintoWallet} from "@kinto-core/wallet/KintoWallet.sol";
 import {BridgedToken} from "@kinto-core/tokens/bridged/BridgedToken.sol";
 
->>>>>>> 20d6a0de
 import {Create2Helper} from "@kinto-core-test/helpers/Create2Helper.sol";
 import {ArtifactsReader} from "@kinto-core-test/helpers/ArtifactsReader.sol";
 import {UserOp} from "@kinto-core-test/helpers/UserOp.sol";
 import {UUPSProxy} from "@kinto-core-test/helpers/UUPSProxy.sol";
-<<<<<<< HEAD
-import {DeployerHelper} from "@kinto-core/libraries/DeployerHelper.sol";
-=======
 import {DeployerHelper} from "@kinto-core-script/utils/DeployerHelper.sol";
 import {SignatureHelper} from "@kinto-core-test/helpers/SignatureHelper.sol";
->>>>>>> 20d6a0de
 
 import {Constants} from "@kinto-core-script/migrations/const.sol";
 import {SaltHelper} from "@kinto-core-script/utils/SaltHelper.sol";
@@ -93,11 +82,7 @@
         vm.broadcast(deployerPrivateKey);
         proxy = address(new UUPSProxy{salt: salt}(address(implementation), ""));
 
-<<<<<<< HEAD
-        console2.log(string.concat(contractName, ": ", vm.toString(address(_proxy))));
-=======
         console2.log(string.concat(contractName, ": ", vm.toString(address(proxy))));
->>>>>>> 20d6a0de
     }
 
     function _deployProxy(string memory contractName, address implementation) internal returns (address proxy) {
@@ -116,11 +101,7 @@
         vm.broadcast(deployerPrivateKey);
         impl = create2(bytecode, salt);
 
-<<<<<<< HEAD
-        console2.log(string.concat(contractName, version, "-impl: ", vm.toString(address(_impl))));
-=======
         console2.log(string.concat(contractName, version, "-impl: ", vm.toString(address(impl))));
->>>>>>> 20d6a0de
     }
 
     function _deployImplementation(string memory contractName, string memory version, bytes memory bytecode)
@@ -154,29 +135,8 @@
         // (1). deploy new implementation via wallet factory
         impl = _deployImplementation(contractName, version, bytecode, salt);
         // (2). call upgradeTo to set new implementation
-<<<<<<< HEAD
-        if (!testMode) {
-            if (isWallet) {
-                _upgradeWallet(_impl, deployerPrivateKey);
-            } else {
-                try Ownable(proxy).owner() returns (address owner) {
-                    if (owner != _getChainDeployment("KintoWallet-admin")) {
-                        console2.log(
-                            "%s contract is not owned by the KintoWallet-admin, its owner is %s",
-                            contractName,
-                            vm.toString(owner)
-                        );
-                        revert("Contract is not owned by KintoWallet-admin");
-                    }
-                    _upgradeTo(proxy, _impl, deployerPrivateKey);
-                } catch {
-                    _upgradeTo(proxy, _impl, deployerPrivateKey);
-                }
-            }
-=======
         if (isWallet) {
             _upgradeWallet(impl);
->>>>>>> 20d6a0de
         } else {
             try Ownable(proxy).owner() returns (address owner) {
                 if (owner != kintoAdminWallet && owner != address(0)) {
@@ -389,9 +349,9 @@
         uint256[] memory privateKeys = new uint256[](1);
         privateKeys[0] = signerPk;
 
-        UserOperation[] memory userOps = new UserOperation[](selectorAndParams.length);
-        uint256 nonce = IKintoWallet(from).getNonce();
-        for (uint256 i = 0; i < selectorAndParams.length; i++) {
+        PackedUserOperation[] memory userOps = new PackedUserOperation[](_selectorAndParams.length);
+        uint256 nonce = IKintoWallet(_from).getNonce();
+        for (uint256 i = 0; i < _selectorAndParams.length; i++) {
             userOps[i] = _createUserOperation(
                 block.chainid, from, tos[i], 0, nonce, privateKeys, selectorAndParams[i], sponsorPaymaster
             );
@@ -410,15 +370,9 @@
         require(selectorAndParams.length == tos.length, "selectorAndParams and tos mismatch");
         address payable from = payable(kintoAdminWallet);
 
-<<<<<<< HEAD
-        PackedUserOperation[] memory userOps = new PackedUserOperation[](_selectorAndParams.length);
-        uint256 nonce = IKintoWallet(_from).getNonce();
-        for (uint256 i = 0; i < _selectorAndParams.length; i++) {
-=======
         UserOperation[] memory userOps = new UserOperation[](selectorAndParams.length);
         uint256 nonce = IKintoWallet(from).getNonce();
         for (uint256 i = 0; i < selectorAndParams.length; i++) {
->>>>>>> 20d6a0de
             userOps[i] = _createUserOperation(
                 block.chainid, from, tos[i], 0, nonce, privateKeys, selectorAndParams[i], sponsorPaymaster
             );
