// SPDX-License-Identifier: MIT
pragma solidity ^0.8.18;

import "@openzeppelin/contracts-upgradeable/proxy/utils/UUPSUpgradeable.sol";
import {UUPSUpgradeable as UUPSUpgradeable5} from
    "@openzeppelin-5.0.1/contracts-upgradeable/proxy/utils/UUPSUpgradeable.sol";
import "@openzeppelin/contracts/access/Ownable.sol";

import "@kinto-core/wallet/KintoWalletFactory.sol";
import "@kinto-core/paymasters/SponsorPaymaster.sol";
import "@kinto-core/apps/KintoAppRegistry.sol";

import "@kinto-core/interfaces/ISponsorPaymaster.sol";
import "@kinto-core/interfaces/IKintoWallet.sol";

import "@kinto-core-test/helpers/Create2Helper.sol";
import "@kinto-core-test/helpers/ArtifactsReader.sol";
import "@kinto-core-test/helpers/UserOp.sol";
import "@kinto-core-test/helpers/UUPSProxy.sol";
import {DeployerHelper} from "@kinto-core/libraries/DeployerHelper.sol";

import "@kinto-core-script/migrations/const.sol";

import {SaltHelper} from "@kinto-core-script/utils/SaltHelper.sol";

import {Script} from "forge-std/Script.sol";
import {stdJson} from "forge-std/StdJson.sol";

interface IInitialize {
    function initialize() external;
}

<<<<<<< HEAD
contract MigrationHelper is Script, Create2Helper, ArtifactsReader, UserOp, SaltHelper, Constants {
=======
contract MigrationHelper is Script, DeployerHelper, UserOp, SaltHelper {
>>>>>>> 31ed7551
    using ECDSAUpgradeable for bytes32;
    using stdJson for string;

    bool testMode;
    uint256 deployerPrivateKey;
    KintoWalletFactory factory;

    function run() public virtual override {
        try vm.envBool("TEST_MODE") returns (bool _testMode) {
            testMode = _testMode;
        } catch {}

        super.run();
        factory = KintoWalletFactory(payable(_getChainDeployment("KintoWalletFactory")));
    }

    /// @dev deploys proxy contract via factory from deployer address
    function _deployProxy(string memory contractName, address implementation, bytes32 salt)
        internal
        returns (address _proxy)
    {
        bool isEntryPoint = keccak256(abi.encodePacked(contractName)) == keccak256(abi.encodePacked("EntryPoint"));
        bool isWallet = keccak256(abi.encodePacked(contractName)) == keccak256(abi.encodePacked("KintoWallet"));

        if (isWallet || isEntryPoint) revert("EntryPoint and KintoWallet do not use UUPPS Proxy");

        // deploy Proxy contract
        vm.broadcast(deployerPrivateKey);
        _proxy = address(new UUPSProxy{salt: salt}(address(implementation), ""));

        console.log(string.concat(contractName, ": ", vm.toString(address(_proxy))));
    }

    function _deployProxy(string memory contractName, address implementation) internal returns (address _proxy) {
        return _deployProxy(contractName, implementation, bytes32(0));
    }

    /// @dev deploys implementation contracts via entrypoint from deployer address
    /// @dev if contract is ownable, it will transfer ownership to msg.sender
    function _deployImplementation(
        string memory contractName,
        string memory version,
        bytes memory bytecode,
        bytes32 salt
    ) internal returns (address _impl) {
        // deploy new implementation via factory
        vm.broadcast(deployerPrivateKey);
        _impl = factory.deployContract(msg.sender, 0, bytecode, salt);

        console.log(string.concat(contractName, version, "-impl: ", vm.toString(address(_impl))));
    }

    function _deployImplementation(string memory contractName, string memory version, bytes memory bytecode)
        internal
        returns (address _impl)
    {
        return _deployImplementation(contractName, version, bytecode, bytes32(0));
    }

    /// @notice deploys implementation contracts via factory from deployer address and upgrades them
    /// @dev if contract is KintoWallet we call upgradeAllWalletImplementations
    /// @dev if contract is allowed to receive EOA calls, we call upgradeTo directly. Otherwise, we use EntryPoint to upgrade
    function _deployImplementationAndUpgrade(string memory contractName, string memory version, bytes memory bytecode)
        internal
        returns (address _impl)
    {
        bool isWallet = keccak256(abi.encodePacked(contractName)) == keccak256(abi.encodePacked("KintoWallet"));
        address proxy = _getChainDeployment(contractName);

        if (!isWallet) require(proxy != address(0), "Need to execute main deploy script first");

        // (1). deploy new implementation via wallet factory
        _impl = _deployImplementation(contractName, version, bytecode);

        // (2). call upgradeTo to set new implementation
        if (!testMode) {
            if (isWallet) {
                vm.broadcast(); // may require LEDGER_ADMIN
                factory.upgradeAllWalletImplementations(IKintoWallet(_impl));
            } else {
                if (_isGethAllowed(proxy)) {
                    vm.broadcast(); // may require LEDGER_ADMIN
                    UUPSUpgradeable(proxy).upgradeTo(_impl);
                } else {
                    try Ownable(proxy).owner() returns (address owner) {
                        if (owner != _getChainDeployment("KintoWallet-admin")) {
                            console.log(
                                "%s contract is not owned by the KintoWallet-admin, its owner is %s",
                                contractName,
                                vm.toString(owner)
                            );
                            revert("Contract is not owned by KintoWallet-admin");
                        }
                        _upgradeTo(proxy, _impl, deployerPrivateKey);
                    } catch {
                        _upgradeTo(proxy, _impl, deployerPrivateKey);
                    }
                }
            }
        } else {
            if (isWallet) {
                vm.prank(factory.owner());
                factory.upgradeAllWalletImplementations(IKintoWallet(_impl));
            } else {
                // todo: ideally, on testMode, we should use the KintoWallet-admin and adjust tests so they use the handleOps
                try Ownable(proxy).owner() returns (address owner) {
                    vm.prank(owner);
                    UUPSUpgradeable(proxy).upgradeTo(_impl);
                } catch {}
            }
        }
    }

    // utils for doing actions through EntryPoint

    function _upgradeTo(address _proxy, address _newImpl, address _sponsorPaymaster, uint256 _signerPk) internal {
        _upgradeTo(_proxy, _newImpl, _sponsorPaymaster, _signerPk);
    }

    function _upgradeTo(address _proxy, address _newImpl, uint256 _signerPk) internal {
        // prep upgradeTo user op
        address payable _from = payable(_getChainDeployment("KintoWallet-admin"));
        uint256[] memory privateKeys = new uint256[](1);
        privateKeys[0] = _signerPk;

        // if UUPS contract has UPGRADE_INTERFACE_VERSION set to 5.0.0, we use upgradeToAndCall
        bytes memory bytesOp = abi.encodeWithSelector(UUPSUpgradeable.upgradeTo.selector, address(_newImpl));
        try UUPSUpgradeable5(_proxy).UPGRADE_INTERFACE_VERSION() returns (string memory _version) {
            if (keccak256(abi.encode(_version)) == keccak256(abi.encode("5.0.0"))) {
                bytesOp =
                    abi.encodeWithSelector(UUPSUpgradeable.upgradeToAndCall.selector, address(_newImpl), bytes(""));
            }
        } catch {}

        UserOperation[] memory userOps = new UserOperation[](1);
        userOps[0] = _createUserOperation(
            block.chainid, _from, _proxy, 0, IKintoWallet(_from).getNonce(), privateKeys, bytesOp, address(0)
        );

        vm.broadcast(_signerPk);
        IEntryPoint(_getChainDeployment("EntryPoint")).handleOps(userOps, payable(vm.addr(_signerPk)));
    }

    // TODO: should be extended to work with other initalize() that receive params
    function _initialize(address _proxy, uint256 _signerPk) internal {
        // fund _proxy in the paymaster if necessary
        if (_isGethAllowed(_proxy)) {
            IInitialize(_proxy).initialize();
        } else {
            if (ISponsorPaymaster(payable(_getChainDeployment("SponsorPaymaster"))).balances(_proxy) == 0) {
                _fundPaymaster(_proxy, _signerPk);
            }
            bytes memory selectorAndParams = abi.encodeWithSelector(IInitialize.initialize.selector);
            _handleOps(selectorAndParams, _proxy, _signerPk);
        }
    }

    /// @notice transfers ownership of a contract to a new owner
    /// @dev from is the KintoWallet-admin
    /// @dev _newOwner cannot be an EOA if contract is not allowed to receive EOA calls
    function _transferOwnership(address _proxy, uint256 _signerPk, address _newOwner) internal {
        require(_newOwner != address(0), "New owner cannot be 0");

        if (_isGethAllowed(_proxy)) {
            Ownable(_proxy).transferOwnership(_newOwner);
        } else {
            // we don't want to allow transferring ownership to an EOA (e.g LEDGER_ADMIN) when contract is not allowed to receive EOA calls
            if (_newOwner.code.length == 0) revert("Cannot transfer ownership to EOA");
            _handleOps(abi.encodeWithSelector(Ownable.transferOwnership.selector, _newOwner), _proxy, _signerPk);
        }
    }

    /// @notice whitelists an app in the KintoWallet
    function _whitelistApp(address _app, uint256 _signerPk, bool _whitelist) internal {
        address payable _wallet = payable(_getChainDeployment("KintoWallet-admin"));
        _whitelistApp(_app, _wallet, _signerPk, _whitelist);
    }

    function _whitelistApp(address _app, address _wallet, uint256 _signerPk, bool _whitelist) internal {
        address[] memory apps = new address[](1);
        apps[0] = _app;

        bool[] memory flags = new bool[](1);
        flags[0] = _whitelist;

        _handleOps(abi.encodeWithSelector(IKintoWallet.whitelistApp.selector, apps, flags), _wallet, _wallet, _signerPk);
    }

    function _whitelistApp(address _app, uint256 _signerPk) internal {
        _whitelistApp(_app, _signerPk, true);
    }

    // @notice handles ops with KintoWallet-admin as the from address
    // @dev does not use a sponsorPaymaster
    // @dev does not use a hardware wallet
    function _handleOps(bytes memory _selectorAndParams, address _to, uint256 _signerPk) internal {
        _handleOps(_selectorAndParams, payable(_getChainDeployment("KintoWallet-admin")), _to, address(0), _signerPk);
    }

    // @notice handles ops with custom from address
    // @dev does not use a sponsorPaymaster
    // @dev does not use a hardware wallet
    function _handleOps(bytes memory _selectorAndParams, address _from, address _to, uint256 _signerPk) internal {
        _handleOps(_selectorAndParams, _from, _to, address(0), _signerPk);
    }

    // @notice handles ops with KintoWallet-admin as the from address
    // @dev does not use a hardware wallet
    function _handleOps(
        bytes memory _selectorAndParams,
        address _from,
        address _to,
        address _sponsorPaymaster,
        uint256 _signerPk
    ) internal {
        uint256[] memory privateKeys = new uint256[](1);
        privateKeys[0] = _signerPk;
        _handleOps(_selectorAndParams, _from, _to,0, _sponsorPaymaster, privateKeys);
    }

    // @notice handles ops with custom params
    // @dev receives a hardware wallet type (e.g "trezor", "ledger", "none")
    // if _hwType is "trezor" or "ledger", it will sign the user op with the hardware wallet
    function _handleOps(
        bytes memory _selectorAndParams,
        address _from,
        address _to,
        uint256 value,
        address _sponsorPaymaster,
        uint256[] memory _privateKeys
    ) internal {
        UserOperation[] memory userOps = new UserOperation[](1);
        userOps[0] = _createUserOperation(
            block.chainid,
            _from,
            _to,
            value,
            IKintoWallet(_from).getNonce(),
            _privateKeys,
            _selectorAndParams,
            _sponsorPaymaster
        );
        vm.broadcast(deployerPrivateKey);
        IEntryPoint(_getChainDeployment("EntryPoint")).handleOps(userOps, payable(vm.addr(_privateKeys[0])));
    }

    // @notice handles ops with multiple ops and destinations
    // @dev does not use a sponsorPaymaster
    // @dev does not use a hardware wallet
    function _handleOps(bytes[] memory _selectorAndParams, address[] memory _tos, uint256 _signerPk) internal {
        _handleOps(_selectorAndParams, _tos, address(0), _signerPk);
    }

    // @notice handles ops with multiple ops but same destinations
    // @dev does not use a sponsorPaymaster
    // @dev does not use a hardware wallet
    function _handleOps(bytes[] memory _selectorAndParams, address _to, uint256 _signerPk) internal {
        address[] memory _tos;
        for (uint256 i = 0; i < _selectorAndParams.length; i++) {
            _tos[i] = _to;
        }
        _handleOps(_selectorAndParams, _tos, address(0), _signerPk);
    }

    // @notice handles ops with multiple ops and destinations
    // @dev uses a sponsorPaymaster
    // @dev does not use a hardware wallet
    function _handleOps(
        bytes[] memory _selectorAndParams,
        address[] memory _tos,
        address _sponsorPaymaster,
        uint256 _signerPk
    ) internal {
        require(_selectorAndParams.length == _tos.length, "_selectorAndParams and _tos mismatch");
        address payable _from = payable(_getChainDeployment("KintoWallet-admin"));
        uint256[] memory privateKeys = new uint256[](1);
        privateKeys[0] = _signerPk;

        UserOperation[] memory userOps = new UserOperation[](_selectorAndParams.length);
        uint256 nonce = IKintoWallet(_from).getNonce();
        for (uint256 i = 0; i < _selectorAndParams.length; i++) {
            userOps[i] = _createUserOperation(
                block.chainid, _from, _tos[i], 0, nonce, privateKeys, _selectorAndParams[i], _sponsorPaymaster
            );
            nonce++;
        }
        vm.broadcast(deployerPrivateKey);
        IEntryPoint(_getChainDeployment("EntryPoint")).handleOps(userOps, payable(vm.addr(_signerPk)));
    }

    function _fundPaymaster(address _proxy, uint256 _signerPk) internal {
        ISponsorPaymaster _paymaster = ISponsorPaymaster(_getChainDeployment("SponsorPaymaster"));
        vm.broadcast(_signerPk);
        _paymaster.addDepositFor{value: 0.00000001 ether}(_proxy);
        assertEq(_paymaster.balances(_proxy), 0.00000001 ether);
    }

    function _isGethAllowed(address _contract) internal returns (bool _isAllowed) {
        // contracts allowed to receive EOAs calls
        address[6] memory GETH_ALLOWED_CONTRACTS = [
            _getChainDeployment("EntryPoint"),
            _getChainDeployment("KintoWalletFactory"),
            _getChainDeployment("SponsorPaymaster"),
            _getChainDeployment("KintoID"),
            _getChainDeployment("KintoAppRegistry"),
            _getChainDeployment("BundleBulker")
        ];

        // check if contract is a geth allowed contract
        for (uint256 i = 0; i < GETH_ALLOWED_CONTRACTS.length; i++) {
            if (_contract == GETH_ALLOWED_CONTRACTS[i]) {
                _isAllowed = true;
                break;
            }
        }
    }

    // @dev this is a workaround to get the address of the KintoWallet-admin in test mode
    function _getChainDeployment(string memory _contractName) internal override returns (address _contract) {
        if (testMode && keccak256(abi.encode(_contractName)) == keccak256(abi.encode("KintoWallet-admin"))) {
            return vm.envAddress("KINTO_ADMIN_WALLET");
        }
        return super._getChainDeployment(_contractName);
    }
}<|MERGE_RESOLUTION|>--- conflicted
+++ resolved
@@ -30,11 +30,7 @@
     function initialize() external;
 }
 
-<<<<<<< HEAD
-contract MigrationHelper is Script, Create2Helper, ArtifactsReader, UserOp, SaltHelper, Constants {
-=======
 contract MigrationHelper is Script, DeployerHelper, UserOp, SaltHelper {
->>>>>>> 31ed7551
     using ECDSAUpgradeable for bytes32;
     using stdJson for string;
 
