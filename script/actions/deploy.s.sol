// SPDX-License-Identifier: MIT
pragma solidity ^0.8.18;

import "@aa/core/EntryPoint.sol";
import "@openzeppelin/contracts-upgradeable/proxy/utils/Initializable.sol";

import "@kinto-core/KintoID.sol";
import "@kinto-core/bridger/BridgerL2.sol";
import "@kinto-core/viewers/KYCViewer.sol";
import "@kinto-core/viewers/WalletViewer.sol";
import "@kinto-core/wallet/KintoWallet.sol";
import "@kinto-core/wallet/KintoWalletFactory.sol";
import "@kinto-core/paymasters/SponsorPaymaster.sol";
import "@kinto-core/wallet/KintoWallet.sol";
import "@kinto-core/apps/KintoAppRegistry.sol";
import "@kinto-core/tokens/EngenCredits.sol";
import "@kinto-core/tokens/EngenBadges.sol";
import "@kinto-core/Faucet.sol";
import "@kinto-core/inflators/KintoInflator.sol";
import "@kinto-core/inflators/BundleBulker.sol";
import "@kinto-core/governance/EngenGovernance.sol";
import "@kinto-core-test/helpers/Create2Helper.sol";
import "@kinto-core-test/helpers/ArtifactsReader.sol";
import "@kinto-core-test/helpers/UUPSProxy.sol";
import {DeployerHelper} from "@kinto-core-script/utils/DeployerHelper.sol";

import "forge-std/console.sol";
import "forge-std/Script.sol";

contract DeployerScript is Create2Helper, DeployerHelper {
    // EntryPoint
    EntryPoint public entryPoint;

    // Sponsor Paymaster
    SponsorPaymaster public paymasterImpl;
    SponsorPaymaster public paymaster;

    // Kinto ID
    KintoID public kintoIDImpl;
    KintoID public kintoID;

    // Wallet & Factory
    KintoWallet public wallet;
    KintoWalletFactory public factoryImpl;
    KintoWalletFactory public factory;

    // Kinto Registry
    KintoAppRegistry public kintoRegistry;
    KintoAppRegistry public registryImpl;

    // KYC Viewer
    KYCViewer public viewer;
    KYCViewer public viewerImpl;

    // Wallet Viewer
    WalletViewer public walletViewer;
    WalletViewer public walletViewerImpl;

    // Engen Credits
    EngenCredits public engenCredits;
    EngenCredits public engenCreditsImpl;

    // Engen Badges
    EngenBadges public engenBadges;
    EngenBadges public engenBadgesImpl;

    // Bridger
    BridgerL2 public bridgerL2;
    BridgerL2 public bridgerL2Impl;

    // Faucet
    Faucet public faucet;
    Faucet public faucetImpl;

    // Inflator
    KintoInflator public inflator;
    KintoInflator public inflatorImpl;

    // BundleBulker
    BundleBulker public bundleBulker;
    BundleBulker public bundleBulkerImpl;

    // Engen Governance
    EngenGovernance public engenGovernance;

    // whether to write addresses to a file or not (and console.log them)
    bool write;

    // whether to log or not
    bool log;

    // if set, will broadcast transactions with this private key
    uint256 privateKey;

    function setUp() public {}

    struct DeployedContracts {
        EntryPoint entryPoint;
        SponsorPaymaster paymaster;
        KintoID kintoID;
        KintoWallet wallet;
        KintoWalletFactory factory;
        KintoAppRegistry registry;
        KYCViewer viewer;
        WalletViewer walletViewer;
        EngenCredits engenCredits;
        EngenBadges engenBadges;
        Faucet faucet;
        BridgerL2 bridgerL2;
        KintoInflator inflator;
        EngenGovernance engenGovernance;
    }

    // @dev this is used for tests
    function runAndReturnResults(uint256 _privateKey) public returns (DeployedContracts memory contracts) {
        privateKey = _privateKey;
        write = false;
        log = false;

        // remove addresses.json file if it exists
        try vm.removeFile(_getAddressesFile(block.chainid)) {} catch {}

        _run();
        contracts = DeployedContracts(
            entryPoint,
            paymaster,
            kintoID,
            wallet,
            factory,
            kintoRegistry,
            viewer,
            walletViewer,
            engenCredits,
            engenBadges,
            faucet,
            bridgerL2,
            inflator,
            engenGovernance
        );
    }

    function run() public {
        write = true;
        log = true;
        _run();
    }

    function _run() internal {
        if (log) console.log("Running on chain ID: ", vm.toString(block.chainid));
        if (log) console.log("Executing with address", msg.sender);
        if (log) console.log("-----------------------------------\n");

        // write addresses to a file
        if (write) {
            // create dir if it doesn't exist
            string memory dir = _getAddressesDir();
            if (!vm.isDir(dir)) vm.createDir(dir, true);
            vm.writeFile(_getAddressesFile(), "{\n");
        }

        // deploy KintoID
        (kintoID, kintoIDImpl) = deployKintoID();

        // deploy EntryPoint
        entryPoint = deployEntryPoint();

        // deploy KintoWalletFactory
        (factory, factoryImpl) = deployWalletFactory();

        // deploy KintoRegistry
        (kintoRegistry, registryImpl) = deployKintoRegistry();

        // deploy KintoWallet
        wallet = deployKintoWallet();

        // deploy SponsorPaymaster
        (paymaster, paymasterImpl) = deployPaymaster();

        // deploy EngenCredits
        (engenCredits, engenCreditsImpl) = deployEngenCredits();

        // deploy EngenBadges
        (engenBadges, engenBadgesImpl) = deployEngenBadges();

        // deploy bridger l2
        (bridgerL2, bridgerL2Impl) = deployBridgerL2();

        // deploy Faucet
        (faucet, faucetImpl) = deployFaucet();

        // deploy BundleBulker & Inflator
        (inflator, inflatorImpl) = deployInflator();
        (bundleBulker, bundleBulkerImpl) = deployBundleBulker();

        // deploy KYCViewer
        (viewer, viewerImpl) = deployKYCViewer();

        // deploy WalletViewer
        (walletViewer, walletViewerImpl) = deployWalletViewer();

        // depploy governance
        (engenGovernance) = deployGovernance();

        // deploy & upgrade KintoID implementation (passing the factory)
<<<<<<< HEAD
        bytes memory bytecode = abi.encodePacked(type(KintoID).creationCode, abi.encode(address(factory)));
        kintoIDImpl = KintoID(_deployImplementation("KintoID", bytecode, true));
=======
        bytes memory bytecode =
            abi.encodePacked(type(KintoID).creationCode, abi.encode(address(factory), address(faucet)));
        kintoIDImpl = KintoID(_deployImplementation("KintoID", type(KintoID).creationCode, bytecode, true));
>>>>>>> 66d0b4ef
        privateKey > 0 ? vm.broadcast(privateKey) : vm.broadcast();
        kintoID.upgradeTo(address(kintoIDImpl));

        // upgrade factory
        bytecode = abi.encodePacked(
            type(KintoWalletFactory).creationCode, abi.encode(address(wallet), address(kintoRegistry), address(kintoID))
        );
        privateKey > 0 ? vm.broadcast(privateKey) : vm.broadcast();
        address implementation = Create2.deploy(0, 0, bytecode);
        privateKey > 0 ? vm.broadcast(privateKey) : vm.broadcast();
        factory.upgradeTo(implementation);

        // upgrade app registry
        bytecode =
            abi.encodePacked(type(KintoAppRegistry).creationCode, abi.encode(address(factory), address(paymaster)));
        privateKey > 0 ? vm.broadcast(privateKey) : vm.broadcast();
        implementation = Create2.deploy(0, 0, bytecode);
        privateKey > 0 ? vm.broadcast(privateKey) : vm.broadcast();
        kintoRegistry.upgradeTo(implementation);

        if (write) vm.writeLine(_getAddressesFile(), "}\n");

        setSystemContracts();
    }

    function deployKintoID() public returns (KintoID _kintoID, KintoID _kintoIDImpl) {
        // deploy a dummy KintoID that will be then replaced after the factory has been deployed by the script
        privateKey > 0 ? vm.broadcast(privateKey) : vm.broadcast();
        KintoID dummy = new KintoID{salt: 0}(address(0), address(0));

        address proxy = _deployProxy("KintoID", address(dummy), false);
        _kintoID = KintoID(payable(proxy));
        _kintoIDImpl = KintoID(dummy);

        privateKey > 0 ? vm.broadcast(privateKey) : vm.broadcast();
        _kintoID.initialize();
    }

    function deployEntryPoint() public returns (EntryPoint _entryPoint) {
        bytes memory creationCode = type(EntryPoint).creationCode;
        bytes memory bytecode = abi.encodePacked(creationCode, abi.encode(""));
        address implementation = _deployImplementation("EntryPoint", bytecode, false);
        _entryPoint = EntryPoint(payable(implementation));
    }

    function deployWalletFactory()
        public
        returns (KintoWalletFactory _walletFactory, KintoWalletFactory _walletFactoryImpl)
    {
        // deploy a dummy KintoWallet that will be then replaced by the factory
        privateKey > 0 ? vm.broadcast(privateKey) : vm.broadcast();
        KintoWallet dummy = new KintoWallet{salt: 0}(
            IEntryPoint(address(0)),
            IKintoID(address(0)),
            IKintoAppRegistry(address(0)),
            IKintoWalletFactory(address(0))
        );

        // deploy factory implementation
        bytes memory creationCode = type(KintoWalletFactory).creationCode;
        bytes memory bytecode =
            abi.encodePacked(creationCode, abi.encode(address(dummy), address(dummy), address(kintoID)));
        address implementation = _deployImplementation("KintoWalletFactory", bytecode, false);
        address proxy = _deployProxy("KintoWalletFactory", implementation, false);

        _walletFactory = KintoWalletFactory(payable(proxy));
        _walletFactoryImpl = KintoWalletFactory(payable(implementation));

        privateKey > 0 ? vm.broadcast(privateKey) : vm.broadcast();
        _walletFactory.initialize();

        // set wallet factory in EntryPoint
        if (log) console.log("Setting wallet factory in entry point to: ", address(_walletFactory));
        privateKey > 0 ? vm.broadcast(privateKey) : vm.broadcast();
        entryPoint.setWalletFactory(address(_walletFactory));
    }

    function deployKintoWallet() public returns (KintoWallet _kintoWallet) {
        bytes memory creationCode = type(KintoWallet).creationCode;
        bytes memory bytecode = abi.encodePacked(
            creationCode, abi.encode(address(entryPoint), address(kintoID), address(kintoRegistry), address(factory))
        );
        address implementation = _deployImplementation("KintoWallet", bytecode, false);
        _kintoWallet = KintoWallet(payable(implementation));

        // set KintoWallet implementation in WalletFactory
        if (log) console.log("Upgrading wallet factory implementation to: ", address(_kintoWallet));
        privateKey > 0 ? vm.broadcast(privateKey) : vm.broadcast();
        factory.upgradeAllWalletImplementations(KintoWallet(payable(_kintoWallet)));
    }

    function deployPaymaster()
        public
        returns (SponsorPaymaster _sponsorPaymaster, SponsorPaymaster _sponsorPaymasterImpl)
    {
        bytes memory creationCode = type(SponsorPaymaster).creationCode;
        bytes memory bytecode = abi.encodePacked(creationCode, abi.encode(address(entryPoint), address(factory)));
        address implementation = _deployImplementation("SponsorPaymaster", bytecode, false);
        address proxy = _deployProxy("SponsorPaymaster", implementation, false);

        _sponsorPaymaster = SponsorPaymaster(payable(proxy));
        _sponsorPaymasterImpl = SponsorPaymaster(payable(implementation));

        address owner = privateKey > 0 ? vm.addr(privateKey) : msg.sender;
        privateKey > 0 ? vm.broadcast(privateKey) : vm.broadcast();
        _sponsorPaymaster.initialize(owner, kintoRegistry, kintoID); // owner is the address that deploys the paymaster
    }

    function deployKintoRegistry()
        public
        returns (KintoAppRegistry _kintoRegistry, KintoAppRegistry _kintoRegistryImpl)
    {
        bytes memory creationCode = type(KintoAppRegistry).creationCode;
        bytes memory bytecode = abi.encodePacked(creationCode, abi.encode(address(factory), address(paymaster)));
        address implementation = _deployImplementation("KintoAppRegistry", bytecode, false);
        address proxy = _deployProxy("KintoAppRegistry", implementation, false);

        _kintoRegistry = KintoAppRegistry(payable(proxy));
        _kintoRegistryImpl = KintoAppRegistry(payable(implementation));
        privateKey > 0 ? vm.broadcast(privateKey) : vm.broadcast();
        _kintoRegistry.initialize();
    }

    function deployKYCViewer() public returns (KYCViewer _kycViewer, KYCViewer _kycViewerImpl) {
        bytes memory creationCode = type(KYCViewer).creationCode;
        bytes memory bytecode = abi.encodePacked(
            creationCode,
            abi.encode(address(factory)),
            abi.encode(address(faucet)),
            abi.encode(address(engenCredits)),
            abi.encode(address(kintoRegistry))
        );
        address implementation = _deployImplementation("KYCViewer", bytecode, false);
        address proxy = _deployProxy("KYCViewer", implementation, false);

        _kycViewer = KYCViewer(payable(proxy));
        _kycViewerImpl = KYCViewer(payable(implementation));
        privateKey > 0 ? vm.broadcast(privateKey) : vm.broadcast();
        _kycViewer.initialize();
    }

    function deployWalletViewer() public returns (WalletViewer _walletViewer, WalletViewer _walletViewerImpl) {
        bytes memory creationCode = type(WalletViewer).creationCode;
        bytes memory bytecode =
            abi.encodePacked(creationCode, abi.encode(address(factory)), abi.encode(address(kintoRegistry)));
        address implementation = _deployImplementation("WalletViewer", bytecode, false);
        address proxy = _deployProxy("WalletViewer", implementation, false);

        _walletViewer = WalletViewer(payable(proxy));
        _walletViewerImpl = WalletViewer(payable(implementation));

        privateKey > 0 ? vm.broadcast(privateKey) : vm.broadcast();
        _walletViewer.initialize();
    }

    function deployEngenCredits() public returns (EngenCredits _engenCredits, EngenCredits _engenCreditsImpl) {
        bytes memory creationCode = type(EngenCredits).creationCode;
        bytes memory bytecode = abi.encodePacked(creationCode, abi.encode(address(entryPoint)));
        address implementation = _deployImplementation("EngenCredits", bytecode, false);
        address proxy = _deployProxy("EngenCredits", implementation, false);

        _engenCredits = EngenCredits(payable(proxy));
        _engenCreditsImpl = EngenCredits(payable(implementation));

        privateKey > 0 ? vm.broadcast(privateKey) : vm.broadcast();
        _engenCredits.initialize();
    }

    function deployEngenBadges() public returns (EngenBadges _engenBadges, EngenBadges _engenBadgesImpl) {
        bytes memory creationCode = type(EngenBadges).creationCode;
        bytes memory bytecode = abi.encodePacked(creationCode, abi.encode(address(entryPoint)));
        address implementation = _deployImplementation("EngenBadges", bytecode, false);
        address proxy = _deployProxy("EngenBadges", implementation, false);

        _engenBadges = EngenBadges(payable(proxy));
        _engenBadgesImpl = EngenBadges(payable(implementation));

        //privateKey > 0 ? vm.broadcast(privateKey) : vm.broadcast();
        //_engenBadges.initialize("https://api.example.com/metadata/");
    }

    function deployBridgerL2() public returns (BridgerL2 _bridgerL2, BridgerL2 _bridgerL2Impl) {
        bytes memory creationCode = type(BridgerL2).creationCode;
        bytes memory bytecode = abi.encodePacked(creationCode, abi.encode(address(factory)));
        address implementation = _deployImplementation("BridgerL2", bytecode, false);
        address proxy = _deployProxy("BridgerL2", implementation, false);

        _bridgerL2 = BridgerL2(payable(proxy));
        _bridgerL2Impl = BridgerL2(payable(implementation));

        privateKey > 0 ? vm.broadcast(privateKey) : vm.broadcast();
        _bridgerL2.initialize();
    }

    function deployFaucet() public returns (Faucet _faucet, Faucet _faucetImpl) {
        bytes memory creationCode = type(Faucet).creationCode;
        bytes memory bytecode = abi.encodePacked(creationCode, abi.encode(address(factory)));
        address implementation = _deployImplementation("Faucet", bytecode, false);
        address proxy = _deployProxy("Faucet", implementation, false);

        _faucet = Faucet(payable(proxy));
        _faucetImpl = Faucet(payable(implementation));

        privateKey > 0 ? vm.broadcast(privateKey) : vm.broadcast();
        _faucet.initialize();
    }

    function deployInflator() public returns (KintoInflator _inflator, KintoInflator _inflatorImpl) {
        bytes memory creationCode = type(KintoInflator).creationCode;
        bytes memory bytecode = abi.encodePacked(creationCode, abi.encode(address(entryPoint)));
        address implementation = _deployImplementation("KintoInflator", bytecode, false);
        address proxy = _deployProxy("KintoInflator", implementation, false);

        _inflator = KintoInflator(payable(proxy));
        _inflatorImpl = KintoInflator(payable(implementation));

        privateKey > 0 ? vm.broadcast(privateKey) : vm.broadcast();
        _inflator.initialize();
    }

    function deployBundleBulker() public returns (BundleBulker _bundleBulker, BundleBulker _bundleBulkerImpl) {
        bytes memory creationCode = type(BundleBulker).creationCode;
        bytes memory bytecode = abi.encodePacked(creationCode, abi.encode(address(entryPoint)));
        address implementation = _deployImplementation("BundleBulker", bytecode, false);
        address proxy = _deployProxy("BundleBulker", implementation, false);

        _bundleBulker = BundleBulker(payable(proxy));
        _bundleBulkerImpl = BundleBulker(payable(implementation));
    }

    function deployGovernance() public returns (EngenGovernance _governance) {
        // deploy governance
        bytes memory creationCode = type(EngenGovernance).creationCode;
        bytes memory bytecode = abi.encodePacked(creationCode, abi.encode(address(engenCredits)));
        address implementation = _deployImplementation("EngenGovernance", bytecode, false);
        _governance = EngenGovernance(payable(implementation));
    }

    function setSystemContracts() public {
        address[] memory systemContracts = new address[](4);
        systemContracts[0] = address(kintoID);
        systemContracts[1] = address(factory);
        systemContracts[2] = address(bundleBulker);
        systemContracts[3] = address(entryPoint);
        privateKey > 0 ? vm.broadcast(privateKey) : vm.broadcast();
        kintoRegistry.updateSystemContracts(systemContracts);
    }

    /// @dev deploys both proxy and implementation contracts from deployer
    function _deploy(string memory contractName, bytes memory bytecode)
        internal
        returns (address proxy, address implementation)
    {
        implementation = _deployImplementation(contractName, bytecode, false);
        proxy = _deployProxy(contractName, implementation, false);
    }

    function _deployProxy(string memory contractName, address implementation, bool last)
        internal
        returns (address proxy)
    {
        bool isEntryPoint = keccak256(abi.encodePacked(contractName)) == keccak256(abi.encodePacked("EntryPoint"));
        bool isWallet = keccak256(abi.encodePacked(contractName)) == keccak256(abi.encodePacked("KintoWallet"));
        proxy = _getChainDeployment(contractName);

        if (!isWallet && proxy != address(0)) revert("Proxy contract already deployed");

        // deploy Proxy contract
        if (!isEntryPoint && !isWallet) {
            proxy = computeAddress(
                0, abi.encodePacked(type(UUPSProxy).creationCode, abi.encode(address(implementation), ""))
            );

            if (!isContract(proxy)) {
                // deploy proxy contract
                privateKey > 0 ? vm.broadcast(privateKey) : vm.broadcast();
                proxy = address(new UUPSProxy{salt: 0}(address(implementation), ""));
            }

            if (log) console.log(contractName, "proxy deployed at:", proxy);

            // write address to a file
            if (write) {
                vm.writeLine(
                    _getAddressesFile(),
                    string.concat('"', contractName, '": "', vm.toString(address(proxy)), last ? '"' : '",')
                );
            }
        }
    }

    function _deployImplementation(string memory contractName, bytes memory bytecode, bool last)
        internal
        returns (address implementation)
    {
        bool isEntryPoint = keccak256(abi.encodePacked(contractName)) == keccak256(abi.encodePacked("EntryPoint"));

        // deploy implementation
        privateKey > 0 ? vm.broadcast(privateKey) : vm.broadcast();
        implementation = Create2.deploy(0, 0, bytecode);

        if (log) console.log(contractName, "implementation deployed at:", implementation, false);

        // write address to a file
        if (write) {
            vm.writeLine(
                _getAddressesFile(),
                string.concat(
                    '"',
                    contractName,
                    isEntryPoint ? '": "' : '-impl": "',
                    vm.toString(address(implementation)),
                    last ? '"' : '",'
                )
            );
        }
    }
}<|MERGE_RESOLUTION|>--- conflicted
+++ resolved
@@ -202,14 +202,8 @@
         (engenGovernance) = deployGovernance();
 
         // deploy & upgrade KintoID implementation (passing the factory)
-<<<<<<< HEAD
-        bytes memory bytecode = abi.encodePacked(type(KintoID).creationCode, abi.encode(address(factory)));
+        bytes memory bytecode = abi.encodePacked(type(KintoID).creationCode, abi.encode(address(factory), address(faucet)));
         kintoIDImpl = KintoID(_deployImplementation("KintoID", bytecode, true));
-=======
-        bytes memory bytecode =
-            abi.encodePacked(type(KintoID).creationCode, abi.encode(address(factory), address(faucet)));
-        kintoIDImpl = KintoID(_deployImplementation("KintoID", type(KintoID).creationCode, bytecode, true));
->>>>>>> 66d0b4ef
         privateKey > 0 ? vm.broadcast(privateKey) : vm.broadcast();
         kintoID.upgradeTo(address(kintoIDImpl));
 
