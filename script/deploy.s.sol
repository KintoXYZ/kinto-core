--- conflicted
+++ resolved
@@ -277,13 +277,6 @@
         internal
         returns (address proxy, address implementation)
     {
-<<<<<<< HEAD
-        implementation = _deployImplementation(contractName, creationCode, bytecode);
-        proxy = _deployProxy(contractName, implementation);
-    }
-
-    function _deployProxy(string memory contractName, address implementation) internal returns (address proxy) {
-=======
         implementation = _deployImplementation(contractName, creationCode, bytecode, false);
         proxy = _deployProxy(contractName, implementation, false);
     }
@@ -292,7 +285,6 @@
         internal
         returns (address proxy)
     {
->>>>>>> 0e66adac
         bool isEntryPoint = keccak256(abi.encodePacked(contractName)) == keccak256(abi.encodePacked("EntryPoint"));
         bool isWallet = keccak256(abi.encodePacked(contractName)) == keccak256(abi.encodePacked("KintoWallet"));
         proxy = _getChainDeployment(contractName);
