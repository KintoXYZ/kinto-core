--- conflicted
+++ resolved
@@ -11,15 +11,10 @@
 import "forge-std/console.sol";
 import "forge-std/Test.sol";
 
-<<<<<<< HEAD
 import {Constants} from "@kinto-core-script/migrations/mainnet/const.sol";
 
 contract UpgradeBridgerScript is Create2Helper, ArtifactsReader, Test, Constants {
-    Bridger _bridger;
-=======
-contract UpgradeBridgerScript is Create2Helper, ArtifactsReader, Test {
     Bridger bridger;
->>>>>>> 277a7569
 
     function setUp() public {}
 
@@ -39,20 +34,13 @@
             return;
         }
 
-<<<<<<< HEAD
-        Bridger newImpl = new Bridger(L2_VAULT, BRIDGE, EXCHANGE_PROXY, WETH, DAI, USDE, SUSDE, WSTETH);
-
-=======
         // Deploy implementation
-        Bridger newImpl = new Bridger(bridgerAddressL2);
-        bridger = Bridger(payable(bridgerAddress));
-        bridger.upgradeTo(address(newImpl));
->>>>>>> 277a7569
+        Bridger newImpl = new Bridger(L2_VAULT, EXCHANGE_PROXY, WETH, DAI, USDE, SUSDE, WSTETH);
         vm.stopBroadcast();
 
-        _bridger = Bridger(payable(bridgerAddress));
+        bridger = Bridger(payable(bridgerAddress));
         // NOTE: upgrade not broadcast since it needs to happen via SAFE
-        _bridger.upgradeTo(address(newImpl));
+        bridger.upgradeTo(address(newImpl));
         // prank
         Bridger(payable(bridgerAddress)).upgradeTo(address(newImpl));
 
@@ -63,10 +51,6 @@
 
         // Writes the addresses to a file
         console.log("Add these addresses to the artifacts mainnet file");
-<<<<<<< HEAD
-        console.log(string.concat('"Bridger-impl": "', vm.toString(address(newImpl)), '"'));
-=======
         console.log(string.concat('"BridgerV5-impl": "', vm.toString(address(newImpl)), '"'));
->>>>>>> 277a7569
     }
 }