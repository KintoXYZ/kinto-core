--- conflicted
+++ resolved
@@ -90,24 +90,11 @@
         if (!testMode) {
             if (isWallet) {
                 vm.broadcast(); // may require LEDGER_ADMIN
-<<<<<<< HEAD
-                Upgradeable(proxy).upgradeTo(_impl);
-            } else {
-                try Ownable(proxy).owner() returns (address owner) {
-                    if (owner != _getChainDeployment("KintoWallet-admin")) {
-                        console.log(
-                            "%s contract is not owned by the KintoWallet-admin, its owner is %s",
-                            contractName,
-                            vm.toString(owner)
-                        );
-                        revert("Contract is not owned by KintoWallet-admin");
-                    }
-=======
                 factory.upgradeAllWalletImplementations(IKintoWallet(_impl));
             } else {
                 if (_isGethAllowed(proxy)) {
                     vm.broadcast(); // may require LEDGER_ADMIN
-                    UUPSUpgradeable(proxy).upgradeTo(_impl);
+                    Upgradeable(proxy).upgradeTo(_impl);
                 } else {
                     try Ownable(proxy).owner() returns (address owner) {
                         if (owner != _getChainDeployment("KintoWallet-admin")) {
@@ -119,8 +106,9 @@
                             revert("Contract is not owned by KintoWallet-admin");
                         }
                         _upgradeTo(proxy, _impl, deployerPrivateKey);
-                    } catch {}
-                    _upgradeTo(proxy, _impl, deployerPrivateKey);
+                    } catch {
+                        _upgradeTo(proxy, _impl, deployerPrivateKey);
+                    }
                 }
             }
         } else {
@@ -131,9 +119,10 @@
                 // todo: ideally, on testMode, we should use the KintoWallet-admin and adjust tests so they use the handleOps
                 try Ownable(proxy).owner() returns (address owner) {
                     vm.prank(owner);
-                    UUPSUpgradeable(proxy).upgradeTo(_impl);
->>>>>>> 0e66adac
-                } catch {}
+                    Upgradeable(proxy).upgradeTo(_impl);
+                } catch {
+                    Upgradeable(proxy).upgradeTo(_impl);
+                }
             }
         }
     }
