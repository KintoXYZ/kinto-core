// SPDX-License-Identifier: MIT
pragma solidity ^0.8.18;

import {LibString} from "solady/utils/LibString.sol";
import {ERC20} from "@openzeppelin-5.0.1/contracts/token/ERC20/ERC20.sol";
import {Strings} from "@openzeppelin/contracts/utils/Strings.sol";
import {stdJson} from "forge-std/StdJson.sol";
import {BridgedToken} from "@kinto-core/tokens/bridged/BridgedToken.sol";
import {BridgedKinto} from "@kinto-core/tokens/bridged/BridgedKinto.sol";
import {IKintoWallet} from "@kinto-core/interfaces/IKintoWallet.sol";
import {MigrationHelper} from "@kinto-core-script/utils/MigrationHelper.sol";
import {UUPSProxy} from "@kinto-core-test/helpers/UUPSProxy.sol";
import {console2} from "forge-std/console2.sol";

contract TransferDclmScript is MigrationHelper {
    using LibString for *;
    using Strings for string;
    using stdJson for string;

    function run() public override {
        super.run();

        uint256[] memory kadai_amounts = new uint256[](7);
        kadai_amounts[0] = 50e18;
        kadai_amounts[1] = 20e18;
        kadai_amounts[2] = 10e18;
        kadai_amounts[3] = 50e18;
        kadai_amounts[4] = 20e18;
        kadai_amounts[5] = 10e18;
        kadai_amounts[6] = 50e18;

        address[] memory kadai_winners = new address[](7);
        kadai_winners[0] = 0xa13D24d265EFbd84c993e525A210458CE15081b9;
        kadai_winners[1] = 0x04bF0Fe175E23e3E4474712040f8EEBbf0484100;
        kadai_winners[2] = 0x956642E471D5DA741b34aBB14d1B74b46583cD80;

        kadai_winners[3] = 0x2025b0E5A1666c690E35f4638Fcfc319f03c8075;
        kadai_winners[4] = 0xa13D24d265EFbd84c993e525A210458CE15081b9;
        kadai_winners[5] = 0xCa42442258b9E9994Ec9EDe50b70bf1b3bAA491E;

<<<<<<< HEAD
        address kadai_winner_1 = 0xa13D24d265EFbd84c993e525A210458CE15081b9;
        address kadai_winner_2 = 0x04bF0Fe175E23e3E4474712040f8EEBbf0484100;
        address kadai_winner_3 = 0x956642E471D5DA741b34aBB14d1B74b46583cD80;

        address kadai_winner_4 = 0x2025b0E5A1666c690E35f4638Fcfc319f03c8075;
        address kadai_winner_5 = 0xa13D24d265EFbd84c993e525A210458CE15081b9;
        address kadai_winner_6 = 0xCa42442258b9E9994Ec9EDe50b70bf1b3bAA491E;

        address kadai_winner_7 = 0x71F51C64110709880260610EA8C411A28c067739;
=======
        kadai_winners[6] = 0x71F51C64110709880260610EA8C411A28c067739;
>>>>>>> dad815a4

        address kintoToken = _getChainDeployment("KINTO");
        uint256[] memory kadai_balancesBefore = new uint256[](7);
        for (uint256 i = 0; i < kadai_winners.length; i++) {
            kadai_balancesBefore[i] = ERC20(kintoToken).balanceOf(kadai_winners[i]);
        }

        // Burn tokens from RD
        uint256 totalAmount = 0;
        for (uint256 i = 0; i < kadai_amounts.length; i++) {
            totalAmount += kadai_amounts[i];
        }
        _handleOps(
            abi.encodeWithSelector(
                BridgedToken.burn.selector,
                _getChainDeployment("RewardsDistributor"),
<<<<<<< HEAD
                kadai_amount_1 + kadai_amount_2 + kadai_amount_3 + kadai_amount_4 + kadai_amount_5 + kadai_amount_6
                    + kadai_amount_7
=======
                totalAmount
>>>>>>> dad815a4
            ),
            kintoToken
        );

        // Mint tokens to winner address
        for (uint256 i = 0; i < kadai_winners.length; i++) {
            _handleOps(abi.encodeWithSelector(BridgedToken.mint.selector, kadai_winners[i], kadai_amounts[i]), kintoToken);
        }
    }
}<|MERGE_RESOLUTION|>--- conflicted
+++ resolved
@@ -38,19 +38,7 @@
         kadai_winners[4] = 0xa13D24d265EFbd84c993e525A210458CE15081b9;
         kadai_winners[5] = 0xCa42442258b9E9994Ec9EDe50b70bf1b3bAA491E;
 
-<<<<<<< HEAD
-        address kadai_winner_1 = 0xa13D24d265EFbd84c993e525A210458CE15081b9;
-        address kadai_winner_2 = 0x04bF0Fe175E23e3E4474712040f8EEBbf0484100;
-        address kadai_winner_3 = 0x956642E471D5DA741b34aBB14d1B74b46583cD80;
-
-        address kadai_winner_4 = 0x2025b0E5A1666c690E35f4638Fcfc319f03c8075;
-        address kadai_winner_5 = 0xa13D24d265EFbd84c993e525A210458CE15081b9;
-        address kadai_winner_6 = 0xCa42442258b9E9994Ec9EDe50b70bf1b3bAA491E;
-
-        address kadai_winner_7 = 0x71F51C64110709880260610EA8C411A28c067739;
-=======
         kadai_winners[6] = 0x71F51C64110709880260610EA8C411A28c067739;
->>>>>>> dad815a4
 
         address kintoToken = _getChainDeployment("KINTO");
         uint256[] memory kadai_balancesBefore = new uint256[](7);
@@ -64,22 +52,15 @@
             totalAmount += kadai_amounts[i];
         }
         _handleOps(
-            abi.encodeWithSelector(
-                BridgedToken.burn.selector,
-                _getChainDeployment("RewardsDistributor"),
-<<<<<<< HEAD
-                kadai_amount_1 + kadai_amount_2 + kadai_amount_3 + kadai_amount_4 + kadai_amount_5 + kadai_amount_6
-                    + kadai_amount_7
-=======
-                totalAmount
->>>>>>> dad815a4
-            ),
+            abi.encodeWithSelector(BridgedToken.burn.selector, _getChainDeployment("RewardsDistributor"), totalAmount),
             kintoToken
         );
 
         // Mint tokens to winner address
         for (uint256 i = 0; i < kadai_winners.length; i++) {
-            _handleOps(abi.encodeWithSelector(BridgedToken.mint.selector, kadai_winners[i], kadai_amounts[i]), kintoToken);
+            _handleOps(
+                abi.encodeWithSelector(BridgedToken.mint.selector, kadai_winners[i], kadai_amounts[i]), kintoToken
+            );
         }
     }
 }