--- conflicted
+++ resolved
@@ -15,32 +15,11 @@
     constructor() EngenCredits() {}
 }
 
-<<<<<<< HEAD
-contract EngenCreditsTest is UserOp, AATestScaffolding {
-    EngenCreditsV2 _engenCreditsV2;
-
-    uint256 _chainID = 1;
-
-    function setUp() public {
-        vm.chainId(1);
-        vm.startPrank(address(1));
-        _owner.transfer(1e18);
-        vm.stopPrank();
-        deployAAScaffolding(_owner, 1, _kycProvider, _recoverer);
-        fundSponsorForApp(_owner, address(_engenCredits));
-        fundSponsorForApp(_owner, address(_kintoWallet));
-        vm.startPrank(_owner);
-        _kintoAppRegistry.registerApp(
-            "engen credits", address(_engenCredits), new address[](0), [uint256(0), uint256(0), uint256(0), uint256(0)]
-        );
-        vm.stopPrank();
-=======
 contract EngenCreditsTest is SharedSetup {
     function setUp() public override {
         super.setUp();
-        fundSponsorForApp(address(_engenCredits));
+        fundSponsorForApp(_owner, address(_engenCredits));
         registerApp(_owner, "engen credits", address(_engenCredits));
->>>>>>> 7c7cefd2
     }
 
     function testUp() public override {
