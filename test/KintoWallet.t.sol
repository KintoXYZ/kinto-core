--- conflicted
+++ resolved
@@ -954,21 +954,6 @@
         _walletFactory.completeWalletRecovery(payable(address(_kintoWalletv1)), users);
     }
 
-<<<<<<< HEAD
-    function testVulnerabilityWithMinusOneSignerPolicy() public {
-        vm.startPrank(_owner);
-        _setPaymasterForContract(address(_kintoWalletv1));
-        address[] memory owners = new address[](2);
-        owners[0] = _owner;
-        owners[1] = _user;
-
-        address[] memory onlyOneOwner = new address[](1);
-        onlyOneOwner[0] = _owner;
-
-        uint startingNonce = _kintoWalletv1.getNonce();
-        assertEq(_kintoWalletv1.signerPolicy(), _kintoWalletv1.SINGLE_SIGNER());
-
-=======
     /* ============ Funder Whitelist ============ */
 
     function testWalletOwnersAreWhitelisted() public {
@@ -1116,32 +1101,11 @@
         address app = address(100);
 
         uint startingNonce = _kintoWalletv1.getNonce();
->>>>>>> 09b7496f
-        uint256[] memory privateKeys = new uint256[](1);
-        privateKeys[0] = 1;
-
-        UserOperation memory userOp = this.createUserOperationWithPaymaster(
-            _chainID,
-<<<<<<< HEAD
-            address(_kintoWalletv1), startingNonce, privateKeys, address(_kintoWalletv1), 0,
-            abi.encodeWithSignature('resetSigners(address[],uint8)',owners, _kintoWalletv1.MINUS_ONE_SIGNER()), address(_paymaster));
-        
-        UserOperation memory userOp2 = this.createUserOperationWithPaymaster(
-            _chainID,
-            address(_kintoWalletv1), startingNonce + 1, privateKeys, address(_kintoWalletv1), 0,
-            abi.encodeWithSignature('resetSigners(address[],uint8)',onlyOneOwner, _kintoWalletv1.MINUS_ONE_SIGNER()), address(_paymaster));
-
-        UserOperation[] memory userOps = new UserOperation[](2);
-        userOps[0] = userOp;
-        userOps[1] = userOp2;
-
-        _entryPoint.handleOps(userOps, payable(_owner));
-        assertEq(_kintoWalletv1.owners(0), _owner);
-        assertEq(_kintoWalletv1.owners(1), _user); // second user op failed and therefore this is still owner(1)
-
-        assertEq(_kintoWalletv1.signerPolicy(), _kintoWalletv1.MINUS_ONE_SIGNER());
-
-=======
+        uint256[] memory privateKeys = new uint256[](1);
+        privateKeys[0] = 1;
+
+        UserOperation memory userOp = this.createUserOperationWithPaymaster(
+            _chainID,
             address(_kintoWalletv1), startingNonce + 1, privateKeys,
             address(_engenCredits), 0,
             abi.encodeWithSignature('approve(address,uint256)', address(app), 1e12), address(_paymaster));
@@ -1278,7 +1242,45 @@
         // execute
         _entryPoint.handleOps(userOps, payable(_owner));
         assertEq(counter.count(), 1);
->>>>>>> 09b7496f
+        vm.stopPrank();
+    }
+
+    function testVulnerabilityWithMinusOneSignerPolicy() public {
+        vm.startPrank(_owner);
+        _setPaymasterForContract(address(_kintoWalletv1));
+        address[] memory owners = new address[](2);
+        owners[0] = _owner;
+        owners[1] = _user;
+
+        address[] memory onlyOneOwner = new address[](1);
+        onlyOneOwner[0] = _owner;
+
+        uint startingNonce = _kintoWalletv1.getNonce();
+        assertEq(_kintoWalletv1.signerPolicy(), _kintoWalletv1.SINGLE_SIGNER());
+
+        uint256[] memory privateKeys = new uint256[](1);
+        privateKeys[0] = 1;
+
+        UserOperation memory userOp = this.createUserOperationWithPaymaster(
+            _chainID,
+            address(_kintoWalletv1), startingNonce, privateKeys, address(_kintoWalletv1), 0,
+            abi.encodeWithSignature('resetSigners(address[],uint8)',owners, _kintoWalletv1.MINUS_ONE_SIGNER()), address(_paymaster));
+        
+        UserOperation memory userOp2 = this.createUserOperationWithPaymaster(
+            _chainID,
+            address(_kintoWalletv1), startingNonce + 1, privateKeys, address(_kintoWalletv1), 0,
+            abi.encodeWithSignature('resetSigners(address[],uint8)',onlyOneOwner, _kintoWalletv1.MINUS_ONE_SIGNER()), address(_paymaster));
+
+        UserOperation[] memory userOps = new UserOperation[](2);
+        userOps[0] = userOp;
+        userOps[1] = userOp2;
+
+        _entryPoint.handleOps(userOps, payable(_owner));
+        assertEq(_kintoWalletv1.owners(0), _owner);
+        assertEq(_kintoWalletv1.owners(1), _user); // second user op failed and therefore this is still owner(1)
+
+        assertEq(_kintoWalletv1.signerPolicy(), _kintoWalletv1.MINUS_ONE_SIGNER());
+
         vm.stopPrank();
     }
 
