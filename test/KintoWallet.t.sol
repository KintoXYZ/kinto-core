// SPDX-License-Identifier: UNLICENSED
pragma solidity ^0.8.13;

import "../src/wallet/KintoWallet.sol";
import "../src/wallet/KintoWalletFactory.sol";
import "../src/tokens/EngenCredits.sol";
import "../src/paymasters/SponsorPaymaster.sol";
import "../src/KintoID.sol";
import {UserOp} from "./helpers/UserOp.sol";
import {UUPSProxy} from "./helpers/UUPSProxy.sol";
import {KYCSignature} from "./helpers/KYCSignature.sol";
import {AATestScaffolding} from "./helpers/AATestScaffolding.sol";

import "@aa/interfaces/IAccount.sol";
import "@aa/interfaces/INonceManager.sol";
import "@aa/interfaces/IEntryPoint.sol";
import "@aa/core/EntryPoint.sol";
import "@openzeppelin/contracts-upgradeable/utils/cryptography/ECDSAUpgradeable.sol";
import {UpgradeableBeacon} from "@openzeppelin/contracts/proxy/beacon/UpgradeableBeacon.sol";
import {SignatureChecker} from "@openzeppelin/contracts/utils/cryptography/SignatureChecker.sol";
import "@openzeppelin/contracts-upgradeable/proxy/utils/UUPSUpgradeable.sol";
import "@openzeppelin/contracts/proxy/ERC1967/ERC1967Proxy.sol";

import {Test, stdError} from "forge-std/Test.sol";
import "forge-std/console.sol";

contract KintoWalletv2 is KintoWallet {
    constructor(IEntryPoint _entryPoint, IKintoID _kintoID) KintoWallet(_entryPoint, _kintoID) {}

    function newFunction() public pure returns (uint256) {
        return 1;
    }
}

contract Counter {
    uint256 public count;

    constructor() {
        count = 0;
    }

    function increment() public {
        count += 1;
    }
}

contract KintoWalletTest is AATestScaffolding, UserOp {
    using ECDSAUpgradeable for bytes32;
    using SignatureChecker for address;

    KintoWalletv2 _kintoWalletv2;
    uint256[] privateKeys;

    uint256 _chainID = 1;

    // events
    event UserOperationRevertReason(
        bytes32 indexed userOpHash, address indexed sender, uint256 nonce, bytes revertReason
    );
    event KintoWalletInitialized(IEntryPoint indexed entryPoint, address indexed owner);
    event WalletPolicyChanged(uint256 newPolicy, uint256 oldPolicy);
    event RecovererChanged(address indexed newRecoverer, address indexed recoverer);

    function setUp() public {
        vm.chainId(_chainID);

        vm.prank(address(1));
        _owner.transfer(1e18);

        deployAAScaffolding(_owner, 1, _kycProvider, _recoverer);

        // Add paymaster to _kintoWalletv1
        _fundPaymasterForContract(address(_kintoWalletv1));

        // Default tests to use 1 private key for simplicity
        privateKeys = new uint256[](1);

        // Default tests to use _ownerPk unless otherwise specified
        privateKeys[0] = _ownerPk;
    }

    function testUp() public {
        assertEq(_kintoWalletv1.owners(0), _owner);
        assertEq(_entryPoint.walletFactory(), address(_walletFactory));
    }

    /* ============ Upgrade Tests ============ */

    function test_RevertWhen_OwnerCannotUpgrade() public {
        // deploy a KintoWalletv2
        KintoWalletv2 _implementationV2 = new KintoWalletv2(_entryPoint, _kintoIDv1);

        uint256 nonce = _kintoWalletv1.getNonce();

        // try calling upgradeTo from _owner wallet to upgrade _owner wallet
        UserOperation memory userOp = this.createUserOperationWithPaymaster(
            _chainID,
            address(_kintoWalletv1),
            nonce,
            privateKeys,
            address(_kintoWalletv1),
            0,
            abi.encodeWithSignature("upgradeTo(address)", address(_implementationV2)),
            address(_paymaster)
        );
        UserOperation[] memory userOps = new UserOperation[](1);
        userOps[0] = userOp;

        // execute the transaction via the entry point and expect a revert event
        // @dev handleOps fails silently (does not revert)
        vm.expectEmit(true, true, true, false);
        emit UserOperationRevertReason(_entryPoint.getUserOpHash(userOp), userOp.sender, userOp.nonce, bytes(""));
        vm.recordLogs();
        _entryPoint.handleOps(userOps, payable(_owner));
        assertRevertReasonEq("Address: low-level call with value failed");
    }

    function test_RevertWhen_OthersCannotUpgrade() public {
        // create a wallet for _user
        approveKYC(_kycProvider, _user, _userPk);
        IKintoWallet userWallet = _walletFactory.createAccount(_user, _recoverer, 0);

        // deploy a KintoWalletv2
        KintoWalletv2 _implementationV2 = new KintoWalletv2(_entryPoint, _kintoIDv1);

        // try calling upgradeTo from _user wallet to upgrade _owner wallet
        uint256 nonce = userWallet.getNonce();
        privateKeys[0] = _userPk;

        UserOperation memory userOp = this.createUserOperationWithPaymaster(
            _chainID,
            address(userWallet),
            nonce,
            privateKeys,
            address(_kintoWalletv1),
            0,
            abi.encodeWithSignature("upgradeTo(address)", address(_implementationV2)),
            address(_paymaster)
        );

        UserOperation[] memory userOps = new UserOperation[](1);
        userOps[0] = userOp;

        // execute the transaction via the entry point
        // @dev handleOps seems to fail silently (does not revert)
        vm.expectEmit(true, true, true, false);
        emit UserOperationRevertReason(_entryPoint.getUserOpHash(userOp), userOp.sender, userOp.nonce, bytes(""));

        vm.recordLogs();
        _entryPoint.handleOps(userOps, payable(_owner));
        assertRevertReasonEq("KW: app not whitelisted");

        vm.stopPrank();
    }

    /* ============ One Signer Account Transaction Tests ============ */

    function test_RevertWhen_SendingTransactionDirectlyAndPrefundNotPaid() public {
        // deploy the counter contract
        Counter counter = new Counter();
        assertEq(counter.count(), 0);

        // send a transaction to the counter contract through our wallet
        // without a paymaster and without prefunding the wallet
        UserOperation memory userOp = this.createUserOperation(
            _chainID,
            address(_kintoWalletv1),
            _kintoWalletv1.getNonce(),
            privateKeys,
            address(counter),
            0,
            abi.encodeWithSignature("increment()")
        );
        UserOperation[] memory userOps = new UserOperation[](1);
        userOps[0] = userOp;

        // execute the transaction via the entry point
        vm.expectRevert(abi.encodeWithSignature("FailedOp(uint256,string)", 0, "AA21 didn't pay prefund"));
        _entryPoint.handleOps(userOps, payable(_owner));
    }

    function test_RevertWhen_SendingTransactionDirectlyAndPrefund() public {
        // deploy the counter contract
        Counter counter = new Counter();
        assertEq(counter.count(), 0);

        // sender prefunds the contract
        vm.deal(address(_kintoWalletv1), 1 ether);
        vm.prank(address(_kintoWalletv1));
        payable(address(counter)).call{value: 1 ether}("");

        UserOperation[] memory userOps = new UserOperation[](2);

        // whitelist app
        userOps[0] = createWhitelistAppOp(
            _chainID,
            privateKeys,
            address(_kintoWalletv1),
            _kintoWalletv1.getNonce(),
            address(counter),
            address(_paymaster)
        );

        // send a transaction to the counter contract through our wallet
        // without a paymaster but prefunding the wallet
        userOps[1] = this.createUserOperation(
            _chainID,
            address(_kintoWalletv1),
            _kintoWalletv1.getNonce() + 1,
            privateKeys,
            address(counter),
            0,
            abi.encodeWithSignature("increment()")
        );

        // execute the transaction via the entry point
        _entryPoint.handleOps(userOps, payable(_owner));
        assertEq(counter.count(), 1);
    }

    function test_RevertWhen_TransactionViaPaymasterAndNoApproval() public {
        // deploy the counter contract
        Counter counter = new Counter();
        assertEq(counter.count(), 0);

        _fundPaymasterForContract(address(counter));

        // send a transaction to the counter contract through our wallet
        UserOperation memory userOp = this.createUserOperationWithPaymaster(
            _chainID,
            address(_kintoWalletv1),
            _kintoWalletv1.getNonce(),
            privateKeys,
            address(counter),
            0,
            abi.encodeWithSignature("increment()"),
            address(_paymaster)
        );
        UserOperation[] memory userOps = new UserOperation[](1);
        userOps[0] = userOp;

        // execute the transaction via the entry point
        vm.expectEmit(true, true, true, false);
        emit UserOperationRevertReason(
            _entryPoint.getUserOpHash(userOps[0]), userOps[0].sender, userOps[0].nonce, bytes("")
        );
        vm.recordLogs();
        _entryPoint.handleOps(userOps, payable(_owner));
        assertRevertReasonEq("KW: app not whitelisted");
        assertEq(counter.count(), 0);
    }

    function testTransactionViaPaymaster() public {
        vm.startPrank(_owner);
        // Let's deploy the counter contract
        Counter counter = new Counter();
        assertEq(counter.count(), 0);
        vm.stopPrank();
        _fundPaymasterForContract(address(counter));
        vm.startPrank(_owner);
        // Let's send a transaction to the counter contract through our wallet
        uint256 nonce = _kintoWalletv1.getNonce();
        bool[] memory flags = new bool[](1);
        flags[0] = true;
        UserOperation memory userOp2 = this.createUserOperationWithPaymaster(
            _chainID,
            address(_kintoWalletv1),
            nonce + 1,
            privateKeys,
            address(counter),
            0,
            abi.encodeWithSignature("increment()"),
            address(_paymaster)
        );
        UserOperation[] memory userOps = new UserOperation[](2);
        userOps[0] = createWhitelistAppOp(
            _chainID,
            privateKeys,
            address(_kintoWalletv1),
            _kintoWalletv1.getNonce(),
            address(counter),
            address(_paymaster)
        );
        userOps[1] = userOp2;
        // Execute the transactions via the entry point
        _entryPoint.handleOps(userOps, payable(_owner));
        assertEq(counter.count(), 1);
        vm.stopPrank();
    }

    function testMultipleTransactionsViaPaymaster() public {
        vm.startPrank(_owner);
        // Let's deploy the counter contract
        Counter counter = new Counter();
        assertEq(counter.count(), 0);
        uint256 nonce = _kintoWalletv1.getNonce();
        vm.stopPrank();
        vm.startPrank(_owner);
        _fundPaymasterForContract(address(counter));
        // Let's send a transaction to the counter contract through our wallet
        UserOperation memory userOp = this.createUserOperationWithPaymaster(
            _chainID,
            address(_kintoWalletv1),
            nonce + 1,
            privateKeys,
            address(counter),
            0,
            abi.encodeWithSignature("increment()"),
            address(_paymaster)
        );
        UserOperation memory userOp2 = this.createUserOperationWithPaymaster(
            _chainID,
            address(_kintoWalletv1),
            nonce + 2,
            privateKeys,
            address(counter),
            0,
            abi.encodeWithSignature("increment()"),
            address(_paymaster)
        );
        UserOperation[] memory userOps = new UserOperation[](3);
        userOps[0] = createWhitelistAppOp(
            _chainID, privateKeys, address(_kintoWalletv1), nonce, address(counter), address(_paymaster)
        );
        userOps[1] = userOp;
        userOps[2] = userOp2;
        // Execute the transaction via the entry point
        _entryPoint.handleOps(userOps, payable(_owner));
        assertEq(counter.count(), 2);
        vm.stopPrank();
    }

    function testMultipleTransactionsExecuteBatchPaymaster() public {
        vm.startPrank(_owner);
        // Let's deploy the counter contract
        Counter counter = new Counter();
        assertEq(counter.count(), 0);
        uint256 nonce = _kintoWalletv1.getNonce();
        vm.stopPrank();
        vm.startPrank(_owner);
        _fundPaymasterForContract(address(counter));
        address[] memory targets = new address[](3);
        targets[0] = address(_kintoWalletv1);
        targets[1] = address(counter);
        targets[2] = address(counter);
        uint256[] memory values = new uint256[](3);
        values[0] = 0;
        values[1] = 0;
        values[2] = 0;
        bytes[] memory calls = new bytes[](3);
        address[] memory apps = new address[](1);
        apps[0] = address(counter);
        bool[] memory flags = new bool[](1);
        flags[0] = true;
        calls[0] = abi.encodeWithSignature("setAppWhitelist(address[],bool[])", apps, flags);
        calls[1] = abi.encodeWithSignature("increment()");
        calls[2] = abi.encodeWithSignature("increment()");

        OperationParams memory opParams = OperationParams({targetContracts: targets, values: values, bytesOps: calls});
        UserOperation memory userOp = this.createUserOperationBatchWithPaymaster(
            _chainID, address(_kintoWalletv1), nonce, privateKeys, opParams, address(_paymaster)
        );
        UserOperation[] memory userOps = new UserOperation[](1);
        userOps[0] = userOp;
        // Execute the transaction via the entry point
        _entryPoint.handleOps(userOps, payable(_owner));
        assertEq(counter.count(), 2);
        vm.stopPrank();
    }

    function test_RevertWhen_MultipleTransactionsExecuteBatchPaymasterRefuses() public {
        // deploy the counter contract
        Counter counter = new Counter();
        Counter counter2 = new Counter();
        assertEq(counter.count(), 0);
        assertEq(counter2.count(), 0);

        // only fund counter
        _fundPaymasterForContract(address(counter));

        // prep batch
        address[] memory targets = new address[](3);
        targets[0] = address(_kintoWalletv1);
        targets[1] = address(counter);
        targets[2] = address(counter2);

        uint256[] memory values = new uint256[](3);
        values[0] = 0;
        values[1] = 0;
        values[2] = 0;

        address[] memory apps = new address[](1);
        apps[0] = address(counter);

        bool[] memory flags = new bool[](1);
        flags[0] = true;

        // we want to do 3 calls: setAppWhitelist, increment counter and increment counter2
        bytes[] memory calls = new bytes[](3);
        calls[0] = abi.encodeWithSignature("setAppWhitelist(address[],bool[])", apps, flags);
        calls[1] = abi.encodeWithSignature("increment()");
        calls[2] = abi.encodeWithSignature("increment()");

        // send all transactions via batch
        OperationParams memory opParams = OperationParams({targetContracts: targets, values: values, bytesOps: calls});
        UserOperation memory userOp = this.createUserOperationBatchWithPaymaster(
            _chainID, address(_kintoWalletv1), _kintoWalletv1.getNonce(), privateKeys, opParams, address(_paymaster)
        );
        UserOperation[] memory userOps = new UserOperation[](1);
        userOps[0] = userOp;

        // execute the transaction via the entry point

        // prepare expected error message
        uint256 expectedOpIndex = 0; // Adjust as needed
        string memory expectedMessage = "AA33 reverted";
        bytes memory additionalMessage =
            abi.encodePacked("SP: executeBatch must come from same contract or sender wallet");
        bytes memory expectedAdditionalData = abi.encodeWithSelector(
            bytes4(keccak256("Error(string)")), // Standard error selector
            additionalMessage
        );

        // encode the entire revert reason
        bytes memory expectedRevertReason = abi.encodeWithSignature(
            "FailedOpWithRevert(uint256,string,bytes)", expectedOpIndex, expectedMessage, expectedAdditionalData
        );

        vm.expectRevert(expectedRevertReason);
        _entryPoint.handleOps(userOps, payable(_owner));
    }

    /* ============ Signers & Policy Tests ============ */

    function testAddingOneSigner() public {
        vm.startPrank(_owner);
        address[] memory owners = new address[](2);
        owners[0] = _owner;
        owners[1] = _user;
        uint256 nonce = _kintoWalletv1.getNonce();
        UserOperation memory userOp = this.createUserOperationWithPaymaster(
            _chainID,
            address(_kintoWalletv1),
            nonce,
            privateKeys,
            address(_kintoWalletv1),
            0,
            abi.encodeWithSignature("resetSigners(address[],uint8)", owners, _kintoWalletv1.signerPolicy()),
            address(_paymaster)
        );
        UserOperation[] memory userOps = new UserOperation[](1);
        userOps[0] = userOp;
        // Execute the transaction via the entry point
        _entryPoint.handleOps(userOps, payable(_owner));
        assertEq(_kintoWalletv1.owners(1), _user);
        vm.stopPrank();
    }

    function test_RevertWhen_DuplicateSigner() public {
        address[] memory owners = new address[](2);
        owners[0] = _owner;
        owners[1] = _owner;

        UserOperation memory userOp = this.createUserOperationWithPaymaster(
            _chainID,
            address(_kintoWalletv1),
            _kintoWalletv1.getNonce(),
            privateKeys,
            address(_kintoWalletv1),
            0,
            abi.encodeWithSignature("resetSigners(address[],uint8)", owners, _kintoWalletv1.signerPolicy()),
            address(_paymaster)
        );
        UserOperation[] memory userOps = new UserOperation[](1);
        userOps[0] = userOp;

        // execute the transaction via the entry point
        // @dev handleOps fails silently (does not revert)
        vm.expectEmit(true, true, true, false);
        emit UserOperationRevertReason(
            _entryPoint.getUserOpHash(userOps[0]), userOps[0].sender, userOps[0].nonce, bytes("")
        );
        vm.recordLogs();
        _entryPoint.handleOps(userOps, payable(_owner));
        assertRevertReasonEq("duplicate owners");
    }

    function test_RevertWhen_WithEmptyArray() public {
        address[] memory owners = new address[](0);

        UserOperation memory userOp = this.createUserOperationWithPaymaster(
            _chainID,
            address(_kintoWalletv1),
            _kintoWalletv1.getNonce(),
            privateKeys,
            address(_kintoWalletv1),
            0,
            abi.encodeWithSignature("resetSigners(address[],uint8)", owners, _kintoWalletv1.signerPolicy()),
            address(_paymaster)
        );
        UserOperation[] memory userOps = new UserOperation[](1);
        userOps[0] = userOp;

        // execute the transaction via the entry point
        // @dev handleOps fails silently (does not revert)
        vm.expectEmit(true, true, true, false);
        emit UserOperationRevertReason(
            _entryPoint.getUserOpHash(userOps[0]), userOps[0].sender, userOps[0].nonce, bytes("")
        );
        vm.recordLogs();
        _entryPoint.handleOps(userOps, payable(_owner));
        assertRevertReasonEq(stdError.indexOOBError, false);
    }

    function test_RevertWhen_WithManyOwners() public {
        address[] memory owners = new address[](4);
        owners[0] = _owner;
        owners[1] = _user;
        owners[2] = _user;
        owners[3] = _user;

        UserOperation memory userOp = this.createUserOperationWithPaymaster(
            _chainID,
            address(_kintoWalletv1),
            _kintoWalletv1.getNonce(),
            privateKeys,
            address(_kintoWalletv1),
            0,
            abi.encodeWithSignature("resetSigners(address[],uint8)", owners, _kintoWalletv1.signerPolicy()),
            address(_paymaster)
        );
        UserOperation[] memory userOps = new UserOperation[](1);
        userOps[0] = userOp;

        // execute the transaction via the entry point
        // @dev handleOps fails silently (does not revert)
        vm.expectEmit(true, true, true, false);
        emit UserOperationRevertReason(
            _entryPoint.getUserOpHash(userOps[0]), userOps[0].sender, userOps[0].nonce, bytes("")
        );
        vm.recordLogs();
        _entryPoint.handleOps(userOps, payable(_owner));
        assertRevertReasonEq("KW-rs: invalid array");
    }

    function test_RevertWhen_WithoutKYCSigner() public {
        address[] memory owners = new address[](1);
        owners[0] = _user;

        UserOperation memory userOp = this.createUserOperationWithPaymaster(
            _chainID,
            address(_kintoWalletv1),
            _kintoWalletv1.getNonce(),
            privateKeys,
            address(_kintoWalletv1),
            0,
            abi.encodeWithSignature("resetSigners(address[],uint8)", owners, _kintoWalletv1.signerPolicy()),
            address(_paymaster)
        );
        UserOperation[] memory userOps = new UserOperation[](1);
        userOps[0] = userOp;

        // execute the transaction via the entry point
        _entryPoint.handleOps(userOps, payable(_owner));
    }

    function testChangingPolicyWithTwoSigners() public {
        vm.startPrank(_owner);
        address[] memory owners = new address[](2);
        owners[0] = _owner;
        owners[1] = _user;
        uint256 nonce = _kintoWalletv1.getNonce();
        UserOperation memory userOp = this.createUserOperationWithPaymaster(
            _chainID,
            address(_kintoWalletv1),
            nonce,
            privateKeys,
            address(_kintoWalletv1),
            0,
            abi.encodeWithSignature("resetSigners(address[],uint8)", owners, _kintoWalletv1.ALL_SIGNERS()),
            address(_paymaster)
        );
        UserOperation[] memory userOps = new UserOperation[](1);
        userOps[0] = userOp;
        // Execute the transaction via the entry point
        _entryPoint.handleOps(userOps, payable(_owner));
        assertEq(_kintoWalletv1.owners(1), _user);
        assertEq(_kintoWalletv1.signerPolicy(), _kintoWalletv1.ALL_SIGNERS());
        vm.stopPrank();
    }

    function testChangingPolicyWithThreeSigners() public {
        vm.startPrank(_owner);
        address[] memory owners = new address[](3);
        owners[0] = _owner;
        owners[1] = _user;
        owners[2] = _user2;
        uint256 nonce = _kintoWalletv1.getNonce();
        UserOperation memory userOp = this.createUserOperationWithPaymaster(
            _chainID,
            address(_kintoWalletv1),
            nonce,
            privateKeys,
            address(_kintoWalletv1),
            0,
            abi.encodeWithSignature("resetSigners(address[],uint8)", owners, _kintoWalletv1.MINUS_ONE_SIGNER()),
            address(_paymaster)
        );
        UserOperation[] memory userOps = new UserOperation[](1);
        userOps[0] = userOp;
        // Execute the transaction via the entry point
        _entryPoint.handleOps(userOps, payable(_owner));
        assertEq(_kintoWalletv1.owners(1), _user);
        assertEq(_kintoWalletv1.owners(2), _user2);
        assertEq(_kintoWalletv1.signerPolicy(), _kintoWalletv1.MINUS_ONE_SIGNER());
        vm.stopPrank();
    }

    function test_RevertWhen_ChangingPolicyWithoutRightSigners() public {
        address[] memory owners = new address[](2);
        owners[0] = _owner;
        owners[1] = _user;

        uint256 nonce = _kintoWalletv1.getNonce();

        // call setSignerPolicy with ALL_SIGNERS policy should revert because the wallet has 1 owners
        // and the policy requires 3 owners.
        UserOperation[] memory userOps = new UserOperation[](2);
        userOps[0] = this.createUserOperationWithPaymaster(
            _chainID,
            address(_kintoWalletv1),
            nonce,
            privateKeys,
            address(_kintoWalletv1),
            0,
            abi.encodeWithSignature("setSignerPolicy(uint8)", _kintoWalletv1.ALL_SIGNERS()),
            address(_paymaster)
        );

        // call resetSigners with existing policy (SINGLE_SIGNER) should revert because I'm passing 2 owners
        userOps[1] = this.createUserOperationWithPaymaster(
            _chainID,
            address(_kintoWalletv1),
            nonce + 1,
            privateKeys,
            address(_kintoWalletv1),
            0,
            abi.encodeWithSignature("resetSigners(address[], uint8)", owners, _kintoWalletv1.signerPolicy()),
            address(_paymaster)
        );

        // expect revert events for the 2 ops
        // @dev handleOps fails silently (does not revert)
        vm.expectEmit(true, true, true, false);
        emit UserOperationRevertReason(
            _entryPoint.getUserOpHash(userOps[0]), userOps[0].sender, userOps[0].nonce, bytes("")
        );

        vm.expectEmit(true, true, true, false);
        emit UserOperationRevertReason(
            _entryPoint.getUserOpHash(userOps[1]), userOps[1].sender, userOps[1].nonce, bytes("")
        );

        // Execute the transaction via the entry point
        vm.recordLogs();
        _entryPoint.handleOps(userOps, payable(_owner));

        bytes[] memory reasons = new bytes[](2);
        reasons[0] = "invalid policy";
        reasons[1] = "Address: low-level call with value failed";
        assertRevertReasonEq(reasons);

        assertEq(_kintoWalletv1.owners(0), _owner);
        assertEq(_kintoWalletv1.signerPolicy(), _kintoWalletv1.SINGLE_SIGNER());
    }

    /* ============ Multisig Transactions ============ */

    function testMultisigTransaction() public {
        // (1). generate resetSigners UserOp to set 2 owners
        address[] memory owners = new address[](2);
        owners[0] = _owner;
        owners[1] = _user;

        UserOperation memory userOp = this.createUserOperationWithPaymaster(
            _chainID,
            address(_kintoWalletv1),
            _kintoWalletv1.getNonce(),
            privateKeys,
            address(_kintoWalletv1),
            0,
            abi.encodeWithSignature("resetSigners(address[],uint8)", owners, _kintoWalletv1.ALL_SIGNERS()),
            address(_paymaster)
        );
        UserOperation[] memory userOps = new UserOperation[](1);
        userOps[0] = userOp;

        // (2). execute the transaction via the entry point
        vm.expectEmit();
        emit WalletPolicyChanged(_kintoWalletv1.ALL_SIGNERS(), _kintoWalletv1.SINGLE_SIGNER());
        _entryPoint.handleOps(userOps, payable(_owner));

        assertEq(_kintoWalletv1.owners(1), _user);
        assertEq(_kintoWalletv1.signerPolicy(), _kintoWalletv1.ALL_SIGNERS());

        // (3). deploy Counter contract
        Counter counter = new Counter();
        assertEq(counter.count(), 0);

        // (4). fund paymaster for Counter contract
        _fundPaymasterForContract(address(counter));

        // (5). Set private keys
        privateKeys = new uint256[](2);
        privateKeys[0] = _ownerPk;
        privateKeys[1] = _userPk;

        // (6). Create 2 user ops:
        userOps = new UserOperation[](2);
        // a. Approval UserOp
        userOps[0] = createWhitelistAppOp(
            _chainID,
            privateKeys,
            address(_kintoWalletv1),
            _kintoWalletv1.getNonce(),
            address(counter),
            address(_paymaster)
        );

        // b. Counter increment
        userOps[1] = this.createUserOperationWithPaymaster(
            _chainID,
            address(_kintoWalletv1),
            _kintoWalletv1.getNonce() + 1,
            privateKeys,
            address(counter),
            0,
            abi.encodeWithSignature("increment()"),
            address(_paymaster)
        );

        // (7). execute the transaction via the entry point
        _entryPoint.handleOps(userOps, payable(_owner));
        assertEq(counter.count(), 1);
    }

    function test_RevertWhen_MultisigTransaction() public {
        // (1). generate resetSigners UserOp to set 2 owners
        address[] memory owners = new address[](2);
        owners[0] = _owner;
        owners[1] = _user;

        UserOperation memory userOp = this.createUserOperationWithPaymaster(
            _chainID,
            address(_kintoWalletv1),
            _kintoWalletv1.getNonce(),
            privateKeys,
            address(_kintoWalletv1),
            0,
            abi.encodeWithSignature("resetSigners(address[],uint8)", owners, _kintoWalletv1.ALL_SIGNERS()),
            address(_paymaster)
        );
        UserOperation[] memory userOps = new UserOperation[](1);
        userOps[0] = userOp;

        // (2). execute the transaction via the entry point
        vm.expectEmit();
        emit WalletPolicyChanged(_kintoWalletv1.ALL_SIGNERS(), _kintoWalletv1.SINGLE_SIGNER());
        _entryPoint.handleOps(userOps, payable(_owner));
        assertEq(_kintoWalletv1.owners(1), _user);
        assertEq(_kintoWalletv1.signerPolicy(), _kintoWalletv1.ALL_SIGNERS());

        // (3). deploy Counter contract
        Counter counter = new Counter();
        assertEq(counter.count(), 0);

        // (4). fund paymaster for Counter contract
        _fundPaymasterForContract(address(counter));

        // (5). Create 2 user ops:
        userOps = new UserOperation[](2);

        // a. Approval UserOp
        userOps[0] = createWhitelistAppOp(
            _chainID,
            privateKeys,
            address(_kintoWalletv1),
            _kintoWalletv1.getNonce(),
            address(counter),
            address(_paymaster)
        );

        // b. Counter increment
        userOps[1] = this.createUserOperationWithPaymaster(
            _chainID,
            address(_kintoWalletv1),
            _kintoWalletv1.getNonce() + 1,
            privateKeys,
            address(counter),
            0,
            abi.encodeWithSignature("increment()"),
            address(_paymaster)
        );

        // (7). execute the transaction via the entry point
        vm.expectRevert(abi.encodeWithSignature("FailedOp(uint256,string)", 0, "AA24 signature error"));
        _entryPoint.handleOps(userOps, payable(_owner));
    }

    function testMultisigTransactionWith3Signers() public {
        // (1). generate resetSigners UserOp to set 3 owners
        address[] memory owners = new address[](3);
        owners[0] = _owner;
        owners[1] = _user;
        owners[2] = _user2;

        UserOperation memory userOp = this.createUserOperationWithPaymaster(
            _chainID,
            address(_kintoWalletv1),
            _kintoWalletv1.getNonce(),
            privateKeys,
            address(_kintoWalletv1),
            0,
            abi.encodeWithSignature("resetSigners(address[],uint8)", owners, _kintoWalletv1.ALL_SIGNERS()),
            address(_paymaster)
        );
        UserOperation[] memory userOps = new UserOperation[](1);
        userOps[0] = userOp;

        // (2). execute the transaction via the entry point
        vm.expectEmit();
        emit WalletPolicyChanged(_kintoWalletv1.ALL_SIGNERS(), _kintoWalletv1.SINGLE_SIGNER());
        _entryPoint.handleOps(userOps, payable(_owner));
        assertEq(_kintoWalletv1.owners(1), _user);
        assertEq(_kintoWalletv1.signerPolicy(), _kintoWalletv1.ALL_SIGNERS());

        // (3). deploy Counter contract
        Counter counter = new Counter();
        assertEq(counter.count(), 0);
        vm.stopPrank();

        // (4). fund paymaster for Counter contract
        _fundPaymasterForContract(address(counter));

        // (5). Set private keys
        privateKeys = new uint256[](3);
        privateKeys[0] = _ownerPk;
        privateKeys[1] = _userPk;
        privateKeys[2] = _user2Pk;

        // (6). Create 2 user ops:
        userOps = new UserOperation[](2);
        // a. Approval UserOp
        userOps[0] = createWhitelistAppOp(
            _chainID,
            privateKeys,
            address(_kintoWalletv1),
            _kintoWalletv1.getNonce(),
            address(counter),
            address(_paymaster)
        );
        // b. Counter increment
        userOps[1] = this.createUserOperationWithPaymaster(
            _chainID,
            address(_kintoWalletv1),
            _kintoWalletv1.getNonce() + 1,
            privateKeys,
            address(counter),
            0,
            abi.encodeWithSignature("increment()"),
            address(_paymaster)
        );

        // (7). execute the transaction via the entry point
        _entryPoint.handleOps(userOps, payable(_owner));
        assertEq(counter.count(), 1);
    }

    function testMultisigTransactionWith1SignerButSeveralOwners() public {
        // (1). deploy Counter contract
        Counter counter = new Counter();
        assertEq(counter.count(), 0);

        // (2). fund paymaster for Counter contract
        _fundPaymasterForContract(address(counter));

        // (3). Create 2 user ops:
        UserOperation[] memory userOps = new UserOperation[](1);
        userOps = new UserOperation[](2);
        // a. Approval UserOp
        userOps[0] = createWhitelistAppOp(
            _chainID,
            privateKeys,
            address(_kintoWalletv1),
            _kintoWalletv1.getNonce(),
            address(counter),
            address(_paymaster)
        );

        // b. Counter increment
        userOps[1] = this.createUserOperationWithPaymaster(
            _chainID,
            address(_kintoWalletv1),
            _kintoWalletv1.getNonce() + 1,
            privateKeys,
            address(counter),
            0,
            abi.encodeWithSignature("increment()"),
            address(_paymaster)
        );

        // (4). execute the transaction via the entry point
        _entryPoint.handleOps(userOps, payable(_owner));
        assertEq(counter.count(), 1);
        vm.stopPrank();
    }

    function test_RevertWhen_MultisigTransactionHas2OutOf3Signers() public {
        // (1). generate resetSigners UserOp to set 3 owners
        address[] memory owners = new address[](3);
        owners[0] = _owner;
        owners[1] = _user;
        owners[2] = _user2;

        UserOperation memory userOp = this.createUserOperationWithPaymaster(
            _chainID,
            address(_kintoWalletv1),
            _kintoWalletv1.getNonce(),
            privateKeys,
            address(_kintoWalletv1),
            0,
            abi.encodeWithSignature("resetSigners(address[],uint8)", owners, _kintoWalletv1.ALL_SIGNERS()),
            address(_paymaster)
        );
        UserOperation[] memory userOps = new UserOperation[](1);
        userOps[0] = userOp;

        // (2). execute the transaction via the entry point
        vm.expectEmit();
        emit WalletPolicyChanged(_kintoWalletv1.ALL_SIGNERS(), _kintoWalletv1.SINGLE_SIGNER());
        _entryPoint.handleOps(userOps, payable(_owner));

        assertEq(_kintoWalletv1.owners(1), _user);
        assertEq(_kintoWalletv1.signerPolicy(), _kintoWalletv1.ALL_SIGNERS());

        // (3). deploy Counter contract
        Counter counter = new Counter();
        assertEq(counter.count(), 0);

        // (4). fund paymaster for Counter contract
        _fundPaymasterForContract(address(counter));

        // (5). Set private keys
        privateKeys = new uint256[](2);
        privateKeys[0] = _ownerPk;
        privateKeys[1] = _userPk;

        // (6). Create 2 user ops:
        userOps = new UserOperation[](2);

        // a. Approval UserOp
        userOps[0] = createWhitelistAppOp(
            _chainID,
            privateKeys,
            address(_kintoWalletv1),
            _kintoWalletv1.getNonce(),
            address(counter),
            address(_paymaster)
        );

        // b. Counter increment
        userOps[1] = this.createUserOperationWithPaymaster(
            _chainID,
            address(_kintoWalletv1),
            _kintoWalletv1.getNonce() + 1,
            privateKeys,
            address(counter),
            0,
            abi.encodeWithSignature("increment()"),
            address(_paymaster)
        );

        // (7). execute the transaction via the entry point
        vm.expectRevert(abi.encodeWithSignature("FailedOp(uint256,string)", 0, "AA24 signature error"));
        _entryPoint.handleOps(userOps, payable(_owner));
    }

    /* ============ Recovery Process ============ */

    function testRecoverAccountSuccessfully() public {
        vm.startPrank(_recoverer);
        assertEq(_kintoWalletv1.owners(0), _owner);

        // start Recovery
        _walletFactory.startWalletRecovery(payable(address(_kintoWalletv1)));
        assertEq(_kintoWalletv1.inRecovery(), block.timestamp);
        vm.stopPrank();

        // Mint NFT to new owner and burn old
        IKintoID.SignatureData memory sigdata = _auxCreateSignature(_kintoIDv1, _user, _user, 3, block.timestamp + 1000);
        uint8[] memory traits = new uint8[](0);
        vm.startPrank(_kycProvider);
        _kintoIDv1.mintIndividualKyc(sigdata, traits);
        sigdata = _auxCreateSignature(_kintoIDv1, _owner, _owner, 1, block.timestamp + 1000);
        _kintoIDv1.burnKYC(sigdata);
        vm.stopPrank();
        vm.startPrank(_owner);
        assertEq(_kintoIDv1.isKYC(_user), true);

        // Pass recovery time
        vm.warp(block.timestamp + _kintoWalletv1.RECOVERY_TIME() + 1);
        address[] memory users = new address[](1);
        users[0] = _user;
        IKintoID.MonitorUpdateData[][] memory updates = new IKintoID.MonitorUpdateData[][](1);
        updates[0] = new IKintoID.MonitorUpdateData[](1);
        updates[0][0] = IKintoID.MonitorUpdateData(true, true, 5);
        vm.stopPrank();
        vm.prank(_kycProvider);
        _kintoIDv1.monitor(users, updates);
        vm.prank(_recoverer);
        _walletFactory.completeWalletRecovery(payable(address(_kintoWalletv1)), users);
        assertEq(_kintoWalletv1.inRecovery(), 0);
        assertEq(_kintoWalletv1.owners(0), _user);
    }

    function test_RevertWhen_RecoverNotRecoverer(address someone) public {
        vm.assume(someone != _kintoWalletv1.recoverer());
        // start recovery
        vm.expectRevert("only recoverer");
        _walletFactory.startWalletRecovery(payable(address(_kintoWalletv1)));
    }

    function test_RevertWhen_DirectCall() public {
        vm.prank(_recoverer);
        vm.expectRevert("KW: only factory");
        _kintoWalletv1.startRecovery();
    }

    function test_RevertWhen_RecoverWithoutBurningOldOwner() public {
        assertEq(_kintoWalletv1.owners(0), _owner);

        // start recovery
        vm.prank(_recoverer);
        _walletFactory.startWalletRecovery(payable(address(_kintoWalletv1)));
        assertEq(_kintoWalletv1.inRecovery(), block.timestamp);

        // approve KYC for _user (mint NFT)
        approveKYC(_kycProvider, _user, _userPk);
        assertEq(_kintoIDv1.isKYC(_user), true);

        // pass recovery time
        vm.warp(block.timestamp + _kintoWalletv1.RECOVERY_TIME() + 1);

        // monitor AML
        IKintoID.MonitorUpdateData[][] memory updates = new IKintoID.MonitorUpdateData[][](1);
        updates[0] = new IKintoID.MonitorUpdateData[](1);
        updates[0][0] = IKintoID.MonitorUpdateData(true, true, 5);

        address[] memory users = new address[](1);
        users[0] = _user;

        vm.prank(_kycProvider);
        _kintoIDv1.monitor(users, updates);

        // complete recovery
        vm.prank(_recoverer);
        vm.expectRevert("KW-fr: Old KYC must be burned");
        _walletFactory.completeWalletRecovery(payable(address(_kintoWalletv1)), users);
    }

    function test_RevertWhen_RecoverWithoutNewOwnerKYCd() public {
        assertEq(_kintoWalletv1.owners(0), _owner);

        // start Recovery
        vm.prank(_recoverer);
        _walletFactory.startWalletRecovery(payable(address(_kintoWalletv1)));
        assertEq(_kintoWalletv1.inRecovery(), block.timestamp);

        // burn old owner NFT
        revokeKYC(_kycProvider, _owner, _ownerPk);
        assertEq(_kintoIDv1.isKYC(_owner), false);

        // pass recovery time
        vm.warp(block.timestamp + _kintoWalletv1.RECOVERY_TIME() + 1);

        // complete recovery
        assertEq(_kintoIDv1.isKYC(_user), false); // new owner is not KYC'd
        address[] memory users = new address[](1);
        users[0] = _user;
        vm.prank(_recoverer);
        vm.expectRevert("KW-rs: KYC Required");
        _walletFactory.completeWalletRecovery(payable(address(_kintoWalletv1)), users);
    }

    function test_RevertWhen_RecoverNotEnoughTime() public {
        assertEq(_kintoWalletv1.owners(0), _owner);

        // start Recovery
        vm.prank(_recoverer);
        _walletFactory.startWalletRecovery(payable(address(_kintoWalletv1)));
        assertEq(_kintoWalletv1.inRecovery(), block.timestamp);

        // burn old owner NFT
        revokeKYC(_kycProvider, _owner, _ownerPk);
        assertEq(_kintoIDv1.isKYC(_owner), false);

        // approve KYC for _user (mint NFT)
        approveKYC(_kycProvider, _user, _userPk);
        assertEq(_kintoIDv1.isKYC(_user), true);

        // pass recovery time (not enough)
        vm.warp(block.timestamp + _kintoWalletv1.RECOVERY_TIME() - 1);

        // monitor AML
        IKintoID.MonitorUpdateData[][] memory updates = new IKintoID.MonitorUpdateData[][](1);
        updates[0] = new IKintoID.MonitorUpdateData[](1);
        updates[0][0] = IKintoID.MonitorUpdateData(true, true, 5);

        address[] memory users = new address[](1);
        users[0] = _user;

        vm.prank(_kycProvider);
        _kintoIDv1.monitor(users, updates);

        // complete recovery
        vm.prank(_recoverer);

        vm.expectRevert("KW-fr: too early");
        _walletFactory.completeWalletRecovery(payable(address(_kintoWalletv1)), users);
    }

    /* ============ Funder Whitelist ============ */

    function testWalletOwnersAreWhitelisted() public {
        vm.startPrank(_owner);
        assertEq(_kintoWalletv1.isFunderWhitelisted(_owner), true);
        assertEq(_kintoWalletv1.isFunderWhitelisted(_user), false);
        assertEq(_kintoWalletv1.isFunderWhitelisted(_user2), false);
        vm.stopPrank();
    }

    function testAddingOneFunder() public {
        vm.startPrank(_owner);
        address[] memory funders = new address[](1);
        funders[0] = address(23);
        uint256 nonce = _kintoWalletv1.getNonce();
        bool[] memory flags = new bool[](1);
        flags[0] = true;
        UserOperation memory userOp = this.createUserOperationWithPaymaster(
            _chainID,
            address(_kintoWalletv1),
            nonce,
            privateKeys,
            address(_kintoWalletv1),
            0,
            abi.encodeWithSignature("setFunderWhitelist(address[],bool[])", funders, flags),
            address(_paymaster)
        );
        UserOperation[] memory userOps = new UserOperation[](1);
        userOps[0] = userOp;
        // Execute the transaction via the entry point
        _entryPoint.handleOps(userOps, payable(_owner));
        assertEq(_kintoWalletv1.isFunderWhitelisted(address(23)), true);
        vm.stopPrank();
    }

<<<<<<< HEAD
=======
    /* ============ Token Approvals ============ */

    function testApproveTokens() public {
        address app = address(100);
        address[] memory tokens = new address[](1);
        tokens[0] = address(_engenCredits);
        uint256[] memory amounts = new uint256[](1);
        amounts[0] = 1e12;

        uint256 nonce = _kintoWalletv1.getNonce();
        UserOperation[] memory userOps = new UserOperation[](2);
        userOps[0] = createWhitelistAppOp(
            _chainID, privateKeys, address(_kintoWalletv1), nonce, address(app), address(_paymaster)
        );
        userOps[1] = this.createUserOperationWithPaymaster(
            _chainID,
            address(_kintoWalletv1),
            nonce + 1,
            privateKeys,
            address(_kintoWalletv1),
            0,
            abi.encodeWithSignature("approveTokens(address,address[],uint256[])", app, tokens, amounts),
            address(_paymaster)
        );

        _entryPoint.handleOps(userOps, payable(_owner));
        assertEq(_kintoWalletv1.isTokenApproved(app, tokens[0]), 1e12);
        assertEq(_kintoWalletv1.isTokenApproved(app, address(24)), 0);
    }

    function test_RevertWhen_ApproveTokensWithoutWhitelist() public {
        address app = address(100);
        address[] memory tokens = new address[](1);
        tokens[0] = address(_engenCredits);
        uint256[] memory amounts = new uint256[](1);
        amounts[0] = 1e12;

        UserOperation[] memory userOps = new UserOperation[](1);
        userOps[0] = this.createUserOperationWithPaymaster(
            _chainID,
            address(_kintoWalletv1),
            _kintoWalletv1.getNonce(),
            privateKeys,
            address(_kintoWalletv1),
            0,
            abi.encodeWithSignature("approveTokens(address,address[],uint256[])", app, tokens, amounts),
            address(_paymaster)
        );

        // execute the transaction via the entry point and expect a revert event
        uint256 tokenApprovalBefore = _kintoWalletv1.isTokenApproved(app, tokens[0]);
        // @dev handleOps fails silently (does not revert)
        vm.expectEmit(true, true, true, false);
        emit UserOperationRevertReason(
            _entryPoint.getUserOpHash(userOps[0]), userOps[0].sender, userOps[0].nonce, bytes("")
        );
        vm.recordLogs();
        _entryPoint.handleOps(userOps, payable(_owner));
        assertRevertReasonEq("KW-at: app not whitelisted");
        assertEq(_kintoWalletv1.isTokenApproved(app, tokens[0]), tokenApprovalBefore);
    }

    function testApproveAndRevokeTokens() public {
        vm.startPrank(_owner);
        address app = address(100);
        address[] memory tokens = new address[](1);
        tokens[0] = address(_engenCredits);
        uint256[] memory amounts = new uint256[](1);
        amounts[0] = 1e12;

        uint256 nonce = _kintoWalletv1.getNonce();

        UserOperation memory userOp = this.createUserOperationWithPaymaster(
            _chainID,
            address(_kintoWalletv1),
            nonce + 1,
            privateKeys,
            address(_kintoWalletv1),
            0,
            abi.encodeWithSignature("approveTokens(address,address[],uint256[])", app, tokens, amounts),
            address(_paymaster)
        );
        UserOperation[] memory userOps = new UserOperation[](2);
        userOps[0] = createWhitelistAppOp(
            _chainID, privateKeys, address(_kintoWalletv1), _kintoWalletv1.getNonce(), address(app), address(_paymaster)
        );
        userOps[1] = userOp;

        _entryPoint.handleOps(userOps, payable(_owner));
        assertEq(_kintoWalletv1.isTokenApproved(app, tokens[0]), 1e12);
        assertEq(_kintoWalletv1.isTokenApproved(app, address(24)), 0);

        userOps = new UserOperation[](1);
        userOps[0] = this.createUserOperationWithPaymaster(
            _chainID,
            address(_kintoWalletv1),
            _kintoWalletv1.getNonce(),
            privateKeys,
            address(_kintoWalletv1),
            0,
            abi.encodeWithSignature("revokeTokens(address,address[])", app, tokens),
            address(_paymaster)
        );
        _entryPoint.handleOps(userOps, payable(_owner));
        assertEq(_kintoWalletv1.isTokenApproved(app, tokens[0]), 0);

        vm.stopPrank();
    }

    function test_RevertWhen_CallingApproveDirectly() public {
        _fundPaymasterForContract(address(_engenCredits));
        address app = address(100);

        uint256 nonce = _kintoWalletv1.getNonce();
        UserOperation[] memory userOps = new UserOperation[](2);
        userOps[0] = createWhitelistAppOp(
            _chainID, privateKeys, address(_kintoWalletv1), nonce, address(_engenCredits), address(_paymaster)
        );
        userOps[1] = this.createUserOperationWithPaymaster(
            _chainID,
            address(_kintoWalletv1),
            nonce + 1,
            privateKeys,
            address(_engenCredits),
            0,
            abi.encodeWithSignature("approve(address,uint256)", address(app), 1e12),
            address(_paymaster)
        );

        // execute the transaction via the entry point and expect a revert event
        uint256 allowanceBefore = _engenCredits.allowance(address(_kintoWalletv1), app);
        // @dev handleOps fails silently (does not revert)
        vm.expectEmit(true, true, true, false);
        emit UserOperationRevertReason(
            _entryPoint.getUserOpHash(userOps[1]), userOps[1].sender, userOps[1].nonce, bytes("")
        );
        vm.recordLogs();
        _entryPoint.handleOps(userOps, payable(_owner));
        assertRevertReasonEq("KW: Direct ERC20 approval not allowed");
        assertEq(_engenCredits.allowance(address(_kintoWalletv1), app), allowanceBefore);
    }

>>>>>>> b9911f0d
    /* ============ App Key ============ */

    function test_RevertWhen_SettingAppKeyNoWhitelist() public {
        address app = address(_engenCredits);
        UserOperation memory userOp = this.createUserOperationWithPaymaster(
            _chainID,
            address(_kintoWalletv1),
            _kintoWalletv1.getNonce(),
            privateKeys,
            address(_kintoWalletv1),
            0,
            abi.encodeWithSignature("setAppKey(address,address)", app, _user),
            address(_paymaster)
        );
        UserOperation[] memory userOps = new UserOperation[](1);
        userOps[0] = userOp;

        // Execute the transaction via the entry point
        address appSignerBefore = _kintoWalletv1.appSigner(app);
        // @dev handleOps fails silently (does not revert)
        vm.expectEmit(true, true, true, false);
        emit UserOperationRevertReason(
            _entryPoint.getUserOpHash(userOps[0]), userOps[0].sender, userOps[0].nonce, bytes("")
        );
        vm.recordLogs();
        _entryPoint.handleOps(userOps, payable(_owner));
        assertRevertReasonEq("KW-apk: invalid address");
        assertEq(_kintoWalletv1.appSigner(app), appSignerBefore);
    }

    function testSettingAppKey() public {
        address app = address(_engenCredits);
        uint256 nonce = _kintoWalletv1.getNonce();

        UserOperation[] memory userOps = new UserOperation[](2);
        userOps[0] = createWhitelistAppOp(
            _chainID, privateKeys, address(_kintoWalletv1), nonce, address(_engenCredits), address(_paymaster)
        );

        userOps[1] = this.createUserOperationWithPaymaster(
            _chainID,
            address(_kintoWalletv1),
            nonce + 1,
            privateKeys,
            address(_kintoWalletv1),
            0,
            abi.encodeWithSignature("setAppKey(address,address)", app, _user),
            address(_paymaster)
        );

        // Execute the transaction via the entry point
        _entryPoint.handleOps(userOps, payable(_owner));
        assertEq(_kintoWalletv1.appSigner(app), _user);
    }

    function testMultisigTransactionWith2SignersWithAppkey() public {
        vm.startPrank(_owner);

        // set 2 owners
        address[] memory owners = new address[](2);
        owners[0] = _owner;
        owners[1] = _user2;

        // generate the user operation wihch changes the policy to ALL_SIGNERS
        UserOperation memory userOp = this.createUserOperationWithPaymaster(
            _chainID,
            address(_kintoWalletv1),
            _kintoWalletv1.getNonce(),
            privateKeys,
            address(_kintoWalletv1),
            0,
            abi.encodeWithSignature("resetSigners(address[],uint8)", owners, _kintoWalletv1.ALL_SIGNERS()),
            address(_paymaster)
        );
        UserOperation[] memory userOps = new UserOperation[](1);
        userOps[0] = userOp;

        // Execute the transaction via the entry point
        _entryPoint.handleOps(userOps, payable(_owner));
        assertEq(_kintoWalletv1.owners(1), _user2);
        assertEq(_kintoWalletv1.signerPolicy(), _kintoWalletv1.ALL_SIGNERS());

        // Deploy Counter contract
        Counter counter = new Counter();
        assertEq(counter.count(), 0);
        vm.stopPrank();

        // Fund counter contract
        vm.startPrank(_owner);
        _fundPaymasterForContract(address(counter));

        // Create counter increment transaction
        userOps = new UserOperation[](2);
        privateKeys = new uint256[](2);
        privateKeys[0] = _ownerPk;
        privateKeys[1] = _user2Pk;
        userOps[0] = createWhitelistAppOp(
            _chainID,
            privateKeys,
            address(_kintoWalletv1),
            _kintoWalletv1.getNonce(),
            address(counter),
            address(_paymaster)
        );
        userOps[1] = this.createUserOperationWithPaymaster(
            _chainID,
            address(_kintoWalletv1),
            _kintoWalletv1.getNonce() + 1,
            privateKeys,
            address(_kintoWalletv1),
            0,
            abi.encodeWithSignature("setAppKey(address,address)", address(counter), _user),
            address(_paymaster)
        );
        _entryPoint.handleOps(userOps, payable(_owner));
        userOps = new UserOperation[](1);
        console.log("counter address", address(counter));
        console.log("user address", _user);
        // Set only app key signature
        uint256[] memory privateKeysApp = new uint256[](1);
        privateKeysApp[0] = 3;
        userOps[0] = this.createUserOperationWithPaymaster(
            _chainID,
            address(_kintoWalletv1),
            _kintoWalletv1.getNonce(),
            privateKeysApp,
            address(counter),
            0,
            abi.encodeWithSignature("increment()"),
            address(_paymaster)
        );

        // execute
        _entryPoint.handleOps(userOps, payable(_owner));
        assertEq(counter.count(), 1);
        vm.stopPrank();
    }
}<|MERGE_RESOLUTION|>--- conflicted
+++ resolved
@@ -1164,151 +1164,6 @@
         vm.stopPrank();
     }
 
-<<<<<<< HEAD
-=======
-    /* ============ Token Approvals ============ */
-
-    function testApproveTokens() public {
-        address app = address(100);
-        address[] memory tokens = new address[](1);
-        tokens[0] = address(_engenCredits);
-        uint256[] memory amounts = new uint256[](1);
-        amounts[0] = 1e12;
-
-        uint256 nonce = _kintoWalletv1.getNonce();
-        UserOperation[] memory userOps = new UserOperation[](2);
-        userOps[0] = createWhitelistAppOp(
-            _chainID, privateKeys, address(_kintoWalletv1), nonce, address(app), address(_paymaster)
-        );
-        userOps[1] = this.createUserOperationWithPaymaster(
-            _chainID,
-            address(_kintoWalletv1),
-            nonce + 1,
-            privateKeys,
-            address(_kintoWalletv1),
-            0,
-            abi.encodeWithSignature("approveTokens(address,address[],uint256[])", app, tokens, amounts),
-            address(_paymaster)
-        );
-
-        _entryPoint.handleOps(userOps, payable(_owner));
-        assertEq(_kintoWalletv1.isTokenApproved(app, tokens[0]), 1e12);
-        assertEq(_kintoWalletv1.isTokenApproved(app, address(24)), 0);
-    }
-
-    function test_RevertWhen_ApproveTokensWithoutWhitelist() public {
-        address app = address(100);
-        address[] memory tokens = new address[](1);
-        tokens[0] = address(_engenCredits);
-        uint256[] memory amounts = new uint256[](1);
-        amounts[0] = 1e12;
-
-        UserOperation[] memory userOps = new UserOperation[](1);
-        userOps[0] = this.createUserOperationWithPaymaster(
-            _chainID,
-            address(_kintoWalletv1),
-            _kintoWalletv1.getNonce(),
-            privateKeys,
-            address(_kintoWalletv1),
-            0,
-            abi.encodeWithSignature("approveTokens(address,address[],uint256[])", app, tokens, amounts),
-            address(_paymaster)
-        );
-
-        // execute the transaction via the entry point and expect a revert event
-        uint256 tokenApprovalBefore = _kintoWalletv1.isTokenApproved(app, tokens[0]);
-        // @dev handleOps fails silently (does not revert)
-        vm.expectEmit(true, true, true, false);
-        emit UserOperationRevertReason(
-            _entryPoint.getUserOpHash(userOps[0]), userOps[0].sender, userOps[0].nonce, bytes("")
-        );
-        vm.recordLogs();
-        _entryPoint.handleOps(userOps, payable(_owner));
-        assertRevertReasonEq("KW-at: app not whitelisted");
-        assertEq(_kintoWalletv1.isTokenApproved(app, tokens[0]), tokenApprovalBefore);
-    }
-
-    function testApproveAndRevokeTokens() public {
-        vm.startPrank(_owner);
-        address app = address(100);
-        address[] memory tokens = new address[](1);
-        tokens[0] = address(_engenCredits);
-        uint256[] memory amounts = new uint256[](1);
-        amounts[0] = 1e12;
-
-        uint256 nonce = _kintoWalletv1.getNonce();
-
-        UserOperation memory userOp = this.createUserOperationWithPaymaster(
-            _chainID,
-            address(_kintoWalletv1),
-            nonce + 1,
-            privateKeys,
-            address(_kintoWalletv1),
-            0,
-            abi.encodeWithSignature("approveTokens(address,address[],uint256[])", app, tokens, amounts),
-            address(_paymaster)
-        );
-        UserOperation[] memory userOps = new UserOperation[](2);
-        userOps[0] = createWhitelistAppOp(
-            _chainID, privateKeys, address(_kintoWalletv1), _kintoWalletv1.getNonce(), address(app), address(_paymaster)
-        );
-        userOps[1] = userOp;
-
-        _entryPoint.handleOps(userOps, payable(_owner));
-        assertEq(_kintoWalletv1.isTokenApproved(app, tokens[0]), 1e12);
-        assertEq(_kintoWalletv1.isTokenApproved(app, address(24)), 0);
-
-        userOps = new UserOperation[](1);
-        userOps[0] = this.createUserOperationWithPaymaster(
-            _chainID,
-            address(_kintoWalletv1),
-            _kintoWalletv1.getNonce(),
-            privateKeys,
-            address(_kintoWalletv1),
-            0,
-            abi.encodeWithSignature("revokeTokens(address,address[])", app, tokens),
-            address(_paymaster)
-        );
-        _entryPoint.handleOps(userOps, payable(_owner));
-        assertEq(_kintoWalletv1.isTokenApproved(app, tokens[0]), 0);
-
-        vm.stopPrank();
-    }
-
-    function test_RevertWhen_CallingApproveDirectly() public {
-        _fundPaymasterForContract(address(_engenCredits));
-        address app = address(100);
-
-        uint256 nonce = _kintoWalletv1.getNonce();
-        UserOperation[] memory userOps = new UserOperation[](2);
-        userOps[0] = createWhitelistAppOp(
-            _chainID, privateKeys, address(_kintoWalletv1), nonce, address(_engenCredits), address(_paymaster)
-        );
-        userOps[1] = this.createUserOperationWithPaymaster(
-            _chainID,
-            address(_kintoWalletv1),
-            nonce + 1,
-            privateKeys,
-            address(_engenCredits),
-            0,
-            abi.encodeWithSignature("approve(address,uint256)", address(app), 1e12),
-            address(_paymaster)
-        );
-
-        // execute the transaction via the entry point and expect a revert event
-        uint256 allowanceBefore = _engenCredits.allowance(address(_kintoWalletv1), app);
-        // @dev handleOps fails silently (does not revert)
-        vm.expectEmit(true, true, true, false);
-        emit UserOperationRevertReason(
-            _entryPoint.getUserOpHash(userOps[1]), userOps[1].sender, userOps[1].nonce, bytes("")
-        );
-        vm.recordLogs();
-        _entryPoint.handleOps(userOps, payable(_owner));
-        assertRevertReasonEq("KW: Direct ERC20 approval not allowed");
-        assertEq(_engenCredits.allowance(address(_kintoWalletv1), app), allowanceBefore);
-    }
-
->>>>>>> b9911f0d
     /* ============ App Key ============ */
 
     function test_RevertWhen_SettingAppKeyNoWhitelist() public {
