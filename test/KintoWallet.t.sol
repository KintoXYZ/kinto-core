// SPDX-License-Identifier: UNLICENSED
pragma solidity ^0.8.13;

import "../src/wallet/KintoWallet.sol";
import "../src/wallet/KintoWalletFactory.sol";
import "../src/tokens/EngenCredits.sol";
import "../src/paymasters/SponsorPaymaster.sol";
import "../src/KintoID.sol";
import {UserOp} from "./helpers/UserOp.sol";
import {UUPSProxy} from "./helpers/UUPSProxy.sol";
import {KYCSignature} from "./helpers/KYCSignature.sol";
import {AATestScaffolding} from "./helpers/AATestScaffolding.sol";

import "@aa/interfaces/IAccount.sol";
import "@aa/interfaces/INonceManager.sol";
import "@aa/interfaces/IEntryPoint.sol";
import "@aa/core/EntryPoint.sol";
import "@openzeppelin/contracts-upgradeable/utils/cryptography/ECDSAUpgradeable.sol";
import {UpgradeableBeacon} from "@openzeppelin/contracts/proxy/beacon/UpgradeableBeacon.sol";
import {SignatureChecker} from "@openzeppelin/contracts/utils/cryptography/SignatureChecker.sol";
import "@openzeppelin/contracts-upgradeable/proxy/utils/UUPSUpgradeable.sol";
import "@openzeppelin/contracts/proxy/ERC1967/ERC1967Proxy.sol";

import {Test, stdError} from "forge-std/Test.sol";
import "forge-std/console.sol";

contract KintoWalletv2 is KintoWallet {
    constructor(IEntryPoint _entryPoint, IKintoID _kintoID, IKintoAppRegistry _kintoApp)
        KintoWallet(_entryPoint, _kintoID, _kintoApp)
    {}

    function newFunction() public pure returns (uint256) {
        return 1;
    }
}

contract Counter {
    uint256 public count;

    constructor() {
        count = 0;
    }

    function increment() public {
        count += 1;
    }
}

contract KintoWalletTest is AATestScaffolding, UserOp {
    using ECDSAUpgradeable for bytes32;
    using SignatureChecker for address;

    KintoWalletv2 _kintoWalletv2;
    uint256[] privateKeys;

    uint256 _chainID = 1;

    // events
    event UserOperationRevertReason(
        bytes32 indexed userOpHash, address indexed sender, uint256 nonce, bytes revertReason
    );
    event KintoWalletInitialized(IEntryPoint indexed entryPoint, address indexed owner);
    event WalletPolicyChanged(uint256 newPolicy, uint256 oldPolicy);
    event RecovererChanged(address indexed newRecoverer, address indexed recoverer);

    function setUp() public {
        vm.chainId(_chainID);

        vm.prank(address(1));
        _owner.transfer(1e18);

        deployAAScaffolding(_owner, 1, _kycProvider, _recoverer);

        // Add paymaster to _kintoWalletv1
        _fundPaymasterForContract(address(_kintoWalletv1));

        // Default tests to use 1 private key for simplicity
        privateKeys = new uint256[](1);

        // Default tests to use _ownerPk unless otherwise specified
        privateKeys[0] = _ownerPk;
    }

    function testUp() public {
        assertEq(_kintoWalletv1.owners(0), _owner);
        assertEq(_entryPoint.walletFactory(), address(_walletFactory));
    }

    /* ============ Upgrade Tests ============ */

    function test_RevertWhen_OwnerCannotUpgrade() public {
        // deploy a KintoWalletv2
        KintoWalletv2 _implementationV2 = new KintoWalletv2(_entryPoint, _kintoIDv1, _kintoApp);

        uint256 nonce = _kintoWalletv1.getNonce();

        // try calling upgradeTo from _owner wallet to upgrade _owner wallet
        UserOperation memory userOp = this.createUserOperationWithPaymaster(
            _chainID,
            address(_kintoWalletv1),
            nonce,
            privateKeys,
            address(_kintoWalletv1),
            0,
            abi.encodeWithSignature("upgradeTo(address)", address(_implementationV2)),
            address(_paymaster)
        );
        UserOperation[] memory userOps = new UserOperation[](1);
        userOps[0] = userOp;

        // execute the transaction via the entry point and expect a revert event
        // @dev handleOps fails silently (does not revert)
        vm.expectEmit(true, true, true, false);
        emit UserOperationRevertReason(_entryPoint.getUserOpHash(userOp), userOp.sender, userOp.nonce, bytes(""));
        vm.recordLogs();
        _entryPoint.handleOps(userOps, payable(_owner));
        assertRevertReasonEq("Address: low-level call with value failed");
    }

    function test_RevertWhen_OthersCannotUpgrade() public {
        // create a wallet for _user
        approveKYC(_kycProvider, _user, _userPk);
        IKintoWallet userWallet = _walletFactory.createAccount(_user, _recoverer, 0);

        // deploy a KintoWalletv2
        KintoWalletv2 _implementationV2 = new KintoWalletv2(_entryPoint, _kintoIDv1, _kintoApp);

        // try calling upgradeTo from _user wallet to upgrade _owner wallet
        uint256 nonce = userWallet.getNonce();
        privateKeys[0] = _userPk;

        UserOperation memory userOp = this.createUserOperationWithPaymaster(
            _chainID,
            address(userWallet),
            nonce,
            privateKeys,
            address(_kintoWalletv1),
            0,
            abi.encodeWithSignature("upgradeTo(address)", address(_implementationV2)),
            address(_paymaster)
        );

        UserOperation[] memory userOps = new UserOperation[](1);
        userOps[0] = userOp;

        // execute the transaction via the entry point
        // @dev handleOps seems to fail silently (does not revert)
        vm.expectEmit(true, true, true, false);
        emit UserOperationRevertReason(_entryPoint.getUserOpHash(userOp), userOp.sender, userOp.nonce, bytes(""));

        vm.recordLogs();
        _entryPoint.handleOps(userOps, payable(_owner));
        assertRevertReasonEq("KW: contract not whitelisted");

        vm.stopPrank();
    }

    /* ============ One Signer Account Transaction Tests ============ */

    function test_RevertWhen_SendingTransactionDirectlyAndPrefundNotPaid() public {
        // deploy the counter contract
        Counter counter = new Counter();
        assertEq(counter.count(), 0);

        // send a transaction to the counter contract through our wallet
        // without a paymaster and without prefunding the wallet
        UserOperation memory userOp = this.createUserOperation(
            _chainID,
            address(_kintoWalletv1),
            _kintoWalletv1.getNonce(),
            privateKeys,
            address(counter),
            0,
            abi.encodeWithSignature("increment()")
        );
        UserOperation[] memory userOps = new UserOperation[](1);
        userOps[0] = userOp;

        // execute the transaction via the entry point
        vm.expectRevert(abi.encodeWithSignature("FailedOp(uint256,string)", 0, "AA21 didn't pay prefund"));
        _entryPoint.handleOps(userOps, payable(_owner));
    }

    function test_RevertWhen_SendingTransactionDirectlyAndPrefund() public {
        // deploy the counter contract
        Counter counter = new Counter();
        assertEq(counter.count(), 0);

        // prefund wallet
        vm.deal(address(_kintoWalletv1), 1 ether);
<<<<<<< HEAD
        vm.prank(address(_kintoWalletv1));
        // address(counter).call{value: 1 ether}("");
=======
>>>>>>> d40234ee

        UserOperation[] memory userOps = new UserOperation[](2);

        // whitelist app
        userOps[0] = createWhitelistAppOp(
            _chainID,
            privateKeys,
            address(_kintoWalletv1),
            _kintoWalletv1.getNonce(),
            address(counter),
            address(_paymaster)
        );

        // send a transaction to the counter contract through our wallet
        // without a paymaster but prefunding the wallet
        userOps[1] = this.createUserOperation(
            _chainID,
            address(_kintoWalletv1),
            _kintoWalletv1.getNonce() + 1,
            privateKeys,
            address(counter),
            0,
            abi.encodeWithSignature("increment()")
        );

        // execute the transaction via the entry point
        _entryPoint.handleOps(userOps, payable(_owner));
        assertEq(counter.count(), 1);
    }

    function test_RevertWhen_TransactionViaPaymasterAndNoApproval() public {
        // deploy the counter contract
        Counter counter = new Counter();
        assertEq(counter.count(), 0);

        _fundPaymasterForContract(address(counter));

        // send a transaction to the counter contract through our wallet
        UserOperation memory userOp = this.createUserOperationWithPaymaster(
            _chainID,
            address(_kintoWalletv1),
            _kintoWalletv1.getNonce(),
            privateKeys,
            address(counter),
            0,
            abi.encodeWithSignature("increment()"),
            address(_paymaster)
        );
        UserOperation[] memory userOps = new UserOperation[](1);
        userOps[0] = userOp;

        // execute the transaction via the entry point
        vm.expectEmit(true, true, true, false);
        emit UserOperationRevertReason(
            _entryPoint.getUserOpHash(userOps[0]), userOps[0].sender, userOps[0].nonce, bytes("")
        );
        vm.recordLogs();
        _entryPoint.handleOps(userOps, payable(_owner));
        assertRevertReasonEq("KW: contract not whitelisted");
        assertEq(counter.count(), 0);
    }

    function testTransactionViaPaymaster() public {
        vm.startPrank(_owner);
        // Let's deploy the counter contract
        Counter counter = new Counter();
        assertEq(counter.count(), 0);
        vm.stopPrank();
        _fundPaymasterForContract(address(counter));
        vm.startPrank(_owner);
        // Let's send a transaction to the counter contract through our wallet
        uint256 nonce = _kintoWalletv1.getNonce();
        bool[] memory flags = new bool[](1);
        flags[0] = true;
        UserOperation memory userOp2 = this.createUserOperationWithPaymaster(
            _chainID,
            address(_kintoWalletv1),
            nonce + 1,
            privateKeys,
            address(counter),
            0,
            abi.encodeWithSignature("increment()"),
            address(_paymaster)
        );
        UserOperation[] memory userOps = new UserOperation[](2);
        userOps[0] = createWhitelistAppOp(
            _chainID,
            privateKeys,
            address(_kintoWalletv1),
            _kintoWalletv1.getNonce(),
            address(counter),
            address(_paymaster)
        );
        userOps[1] = userOp2;
        // Execute the transactions via the entry point
        _entryPoint.handleOps(userOps, payable(_owner));
        assertEq(counter.count(), 1);
        vm.stopPrank();
    }

    function testMultipleTransactionsViaPaymaster() public {
        vm.startPrank(_owner);
        // Let's deploy the counter contract
        Counter counter = new Counter();
        assertEq(counter.count(), 0);
        uint256 nonce = _kintoWalletv1.getNonce();
        vm.stopPrank();
        vm.startPrank(_owner);
        _fundPaymasterForContract(address(counter));
        // Let's send a transaction to the counter contract through our wallet
        UserOperation memory userOp = this.createUserOperationWithPaymaster(
            _chainID,
            address(_kintoWalletv1),
            nonce + 1,
            privateKeys,
            address(counter),
            0,
            abi.encodeWithSignature("increment()"),
            address(_paymaster)
        );
        UserOperation memory userOp2 = this.createUserOperationWithPaymaster(
            _chainID,
            address(_kintoWalletv1),
            nonce + 2,
            privateKeys,
            address(counter),
            0,
            abi.encodeWithSignature("increment()"),
            address(_paymaster)
        );
        UserOperation[] memory userOps = new UserOperation[](3);
        userOps[0] = createWhitelistAppOp(
            _chainID, privateKeys, address(_kintoWalletv1), nonce, address(counter), address(_paymaster)
        );
        userOps[1] = userOp;
        userOps[2] = userOp2;
        // Execute the transaction via the entry point
        _entryPoint.handleOps(userOps, payable(_owner));
        assertEq(counter.count(), 2);
        vm.stopPrank();
    }

    function testMultipleTransactionsExecuteBatchPaymaster() public {
        vm.startPrank(_owner);
        // Let's deploy the counter contract
        Counter counter = new Counter();
        assertEq(counter.count(), 0);
        uint256 nonce = _kintoWalletv1.getNonce();
        vm.stopPrank();
        vm.startPrank(_owner);
        _fundPaymasterForContract(address(counter));
        address[] memory targets = new address[](3);
        targets[0] = address(_kintoWalletv1);
        targets[1] = address(counter);
        targets[2] = address(counter);
        uint256[] memory values = new uint256[](3);
        values[0] = 0;
        values[1] = 0;
        values[2] = 0;
        bytes[] memory calls = new bytes[](3);
        address[] memory apps = new address[](1);
        apps[0] = address(counter);
        bool[] memory flags = new bool[](1);
        flags[0] = true;
        calls[0] = abi.encodeWithSignature("setAppWhitelist(address[],bool[])", apps, flags);
        calls[1] = abi.encodeWithSignature("increment()");
        calls[2] = abi.encodeWithSignature("increment()");

        OperationParams memory opParams = OperationParams({targetContracts: targets, values: values, bytesOps: calls});
        UserOperation memory userOp = this.createUserOperationBatchWithPaymaster(
            _chainID, address(_kintoWalletv1), nonce, privateKeys, opParams, address(_paymaster)
        );
        UserOperation[] memory userOps = new UserOperation[](1);
        userOps[0] = userOp;
        // Execute the transaction via the entry point
        _entryPoint.handleOps(userOps, payable(_owner));
        assertEq(counter.count(), 2);
        vm.stopPrank();
    }

    function test_RevertWhen_MultipleTransactionsExecuteBatchPaymasterRefuses() public {
        // deploy the counter contract
        Counter counter = new Counter();
        Counter counter2 = new Counter();
        assertEq(counter.count(), 0);
        assertEq(counter2.count(), 0);

        // only fund counter
        _fundPaymasterForContract(address(counter));

        // prep batch
        address[] memory targets = new address[](3);
        targets[0] = address(_kintoWalletv1);
        targets[1] = address(counter);
        targets[2] = address(counter2);

        uint256[] memory values = new uint256[](3);
        values[0] = 0;
        values[1] = 0;
        values[2] = 0;

        address[] memory apps = new address[](1);
        apps[0] = address(counter);

        bool[] memory flags = new bool[](1);
        flags[0] = true;

        // we want to do 3 calls: setAppWhitelist, increment counter and increment counter2
        bytes[] memory calls = new bytes[](3);
        calls[0] = abi.encodeWithSignature("setAppWhitelist(address[],bool[])", apps, flags);
        calls[1] = abi.encodeWithSignature("increment()");
        calls[2] = abi.encodeWithSignature("increment()");

        // send all transactions via batch
        OperationParams memory opParams = OperationParams({targetContracts: targets, values: values, bytesOps: calls});
        UserOperation memory userOp = this.createUserOperationBatchWithPaymaster(
            _chainID, address(_kintoWalletv1), _kintoWalletv1.getNonce(), privateKeys, opParams, address(_paymaster)
        );
        UserOperation[] memory userOps = new UserOperation[](1);
        userOps[0] = userOp;

        // execute the transaction via the entry point

        // prepare expected error message
        uint256 expectedOpIndex = 0; // Adjust as needed
        string memory expectedMessage = "AA33 reverted";
        bytes memory additionalMessage =
            abi.encodePacked("SP: executeBatch targets must be sponsored by the contract or be the sender wallet");
        bytes memory expectedAdditionalData = abi.encodeWithSelector(
            bytes4(keccak256("Error(string)")), // Standard error selector
            additionalMessage
        );

        // encode the entire revert reason
        bytes memory expectedRevertReason = abi.encodeWithSignature(
            "FailedOpWithRevert(uint256,string,bytes)", expectedOpIndex, expectedMessage, expectedAdditionalData
        );

        vm.expectRevert(expectedRevertReason);
        _entryPoint.handleOps(userOps, payable(_owner));
    }

    /* ============ Signers & Policy Tests ============ */

    function testAddingOneSigner() public {
        vm.startPrank(_owner);
        address[] memory owners = new address[](2);
        owners[0] = _owner;
        owners[1] = _user;
        uint256 nonce = _kintoWalletv1.getNonce();
        UserOperation memory userOp = this.createUserOperationWithPaymaster(
            _chainID,
            address(_kintoWalletv1),
            nonce,
            privateKeys,
            address(_kintoWalletv1),
            0,
            abi.encodeWithSignature("resetSigners(address[],uint8)", owners, _kintoWalletv1.signerPolicy()),
            address(_paymaster)
        );
        UserOperation[] memory userOps = new UserOperation[](1);
        userOps[0] = userOp;
        // Execute the transaction via the entry point
        _entryPoint.handleOps(userOps, payable(_owner));
        assertEq(_kintoWalletv1.owners(1), _user);
        vm.stopPrank();
    }

    function test_RevertWhen_DuplicateSigner() public {
        address[] memory owners = new address[](2);
        owners[0] = _owner;
        owners[1] = _owner;

        UserOperation memory userOp = this.createUserOperationWithPaymaster(
            _chainID,
            address(_kintoWalletv1),
            _kintoWalletv1.getNonce(),
            privateKeys,
            address(_kintoWalletv1),
            0,
            abi.encodeWithSignature("resetSigners(address[],uint8)", owners, _kintoWalletv1.signerPolicy()),
            address(_paymaster)
        );
        UserOperation[] memory userOps = new UserOperation[](1);
        userOps[0] = userOp;

        // execute the transaction via the entry point
        // @dev handleOps fails silently (does not revert)
        vm.expectEmit(true, true, true, false);
        emit UserOperationRevertReason(
            _entryPoint.getUserOpHash(userOps[0]), userOps[0].sender, userOps[0].nonce, bytes("")
        );
        vm.recordLogs();
        _entryPoint.handleOps(userOps, payable(_owner));
        assertRevertReasonEq("duplicate owners");
    }

    function test_RevertWhen_WithEmptyArray() public {
        address[] memory owners = new address[](0);

        UserOperation memory userOp = this.createUserOperationWithPaymaster(
            _chainID,
            address(_kintoWalletv1),
            _kintoWalletv1.getNonce(),
            privateKeys,
            address(_kintoWalletv1),
            0,
            abi.encodeWithSignature("resetSigners(address[],uint8)", owners, _kintoWalletv1.signerPolicy()),
            address(_paymaster)
        );
        UserOperation[] memory userOps = new UserOperation[](1);
        userOps[0] = userOp;

        // execute the transaction via the entry point
        // @dev handleOps fails silently (does not revert)
        vm.expectEmit(true, true, true, false);
        emit UserOperationRevertReason(
            _entryPoint.getUserOpHash(userOps[0]), userOps[0].sender, userOps[0].nonce, bytes("")
        );
        vm.recordLogs();
        _entryPoint.handleOps(userOps, payable(_owner));
        assertRevertReasonEq(stdError.indexOOBError, false);
    }

    function test_RevertWhen_WithManyOwners() public {
        address[] memory owners = new address[](4);
        owners[0] = _owner;
        owners[1] = _user;
        owners[2] = _user;
        owners[3] = _user;

        UserOperation memory userOp = this.createUserOperationWithPaymaster(
            _chainID,
            address(_kintoWalletv1),
            _kintoWalletv1.getNonce(),
            privateKeys,
            address(_kintoWalletv1),
            0,
            abi.encodeWithSignature("resetSigners(address[],uint8)", owners, _kintoWalletv1.signerPolicy()),
            address(_paymaster)
        );
        UserOperation[] memory userOps = new UserOperation[](1);
        userOps[0] = userOp;

        // execute the transaction via the entry point
        // @dev handleOps fails silently (does not revert)
        vm.expectEmit(true, true, true, false);
        emit UserOperationRevertReason(
            _entryPoint.getUserOpHash(userOps[0]), userOps[0].sender, userOps[0].nonce, bytes("")
        );
        vm.recordLogs();
        _entryPoint.handleOps(userOps, payable(_owner));
        assertRevertReasonEq("KW-rs: invalid array");
    }

    function test_RevertWhen_WithoutKYCSigner() public {
        address[] memory owners = new address[](1);
        owners[0] = _user;

        UserOperation memory userOp = this.createUserOperationWithPaymaster(
            _chainID,
            address(_kintoWalletv1),
            _kintoWalletv1.getNonce(),
            privateKeys,
            address(_kintoWalletv1),
            0,
            abi.encodeWithSignature("resetSigners(address[],uint8)", owners, _kintoWalletv1.signerPolicy()),
            address(_paymaster)
        );
        UserOperation[] memory userOps = new UserOperation[](1);
        userOps[0] = userOp;

        // execute the transaction via the entry point
        _entryPoint.handleOps(userOps, payable(_owner));
    }

    function testChangingPolicyWithTwoSigners() public {
        vm.startPrank(_owner);
        address[] memory owners = new address[](2);
        owners[0] = _owner;
        owners[1] = _user;
        uint256 nonce = _kintoWalletv1.getNonce();
        UserOperation memory userOp = this.createUserOperationWithPaymaster(
            _chainID,
            address(_kintoWalletv1),
            nonce,
            privateKeys,
            address(_kintoWalletv1),
            0,
            abi.encodeWithSignature("resetSigners(address[],uint8)", owners, _kintoWalletv1.ALL_SIGNERS()),
            address(_paymaster)
        );
        UserOperation[] memory userOps = new UserOperation[](1);
        userOps[0] = userOp;
        // Execute the transaction via the entry point
        _entryPoint.handleOps(userOps, payable(_owner));
        assertEq(_kintoWalletv1.owners(1), _user);
        assertEq(_kintoWalletv1.signerPolicy(), _kintoWalletv1.ALL_SIGNERS());
        vm.stopPrank();
    }

    function testChangingPolicyWithThreeSigners() public {
        vm.startPrank(_owner);
        address[] memory owners = new address[](3);
        owners[0] = _owner;
        owners[1] = _user;
        owners[2] = _user2;
        uint256 nonce = _kintoWalletv1.getNonce();
        UserOperation memory userOp = this.createUserOperationWithPaymaster(
            _chainID,
            address(_kintoWalletv1),
            nonce,
            privateKeys,
            address(_kintoWalletv1),
            0,
            abi.encodeWithSignature("resetSigners(address[],uint8)", owners, _kintoWalletv1.MINUS_ONE_SIGNER()),
            address(_paymaster)
        );
        UserOperation[] memory userOps = new UserOperation[](1);
        userOps[0] = userOp;
        // Execute the transaction via the entry point
        _entryPoint.handleOps(userOps, payable(_owner));
        assertEq(_kintoWalletv1.owners(1), _user);
        assertEq(_kintoWalletv1.owners(2), _user2);
        assertEq(_kintoWalletv1.signerPolicy(), _kintoWalletv1.MINUS_ONE_SIGNER());
        vm.stopPrank();
    }

    function test_RevertWhen_ChangingPolicyWithoutRightSigners() public {
        address[] memory owners = new address[](2);
        owners[0] = _owner;
        owners[1] = _user;

        uint256 nonce = _kintoWalletv1.getNonce();

        // call setSignerPolicy with ALL_SIGNERS policy should revert because the wallet has 1 owners
        // and the policy requires 3 owners.
        UserOperation[] memory userOps = new UserOperation[](2);
        userOps[0] = this.createUserOperationWithPaymaster(
            _chainID,
            address(_kintoWalletv1),
            nonce,
            privateKeys,
            address(_kintoWalletv1),
            0,
            abi.encodeWithSignature("setSignerPolicy(uint8)", _kintoWalletv1.ALL_SIGNERS()),
            address(_paymaster)
        );

        // call resetSigners with existing policy (SINGLE_SIGNER) should revert because I'm passing 2 owners
        userOps[1] = this.createUserOperationWithPaymaster(
            _chainID,
            address(_kintoWalletv1),
            nonce + 1,
            privateKeys,
            address(_kintoWalletv1),
            0,
            abi.encodeWithSignature("resetSigners(address[], uint8)", owners, _kintoWalletv1.signerPolicy()),
            address(_paymaster)
        );

        // expect revert events for the 2 ops
        // @dev handleOps fails silently (does not revert)
        vm.expectEmit(true, true, true, false);
        emit UserOperationRevertReason(
            _entryPoint.getUserOpHash(userOps[0]), userOps[0].sender, userOps[0].nonce, bytes("")
        );

        vm.expectEmit(true, true, true, false);
        emit UserOperationRevertReason(
            _entryPoint.getUserOpHash(userOps[1]), userOps[1].sender, userOps[1].nonce, bytes("")
        );

        // Execute the transaction via the entry point
        vm.recordLogs();
        _entryPoint.handleOps(userOps, payable(_owner));

        bytes[] memory reasons = new bytes[](2);
        reasons[0] = "invalid policy";
        reasons[1] = "Address: low-level call with value failed";
        assertRevertReasonEq(reasons);

        assertEq(_kintoWalletv1.owners(0), _owner);
        assertEq(_kintoWalletv1.signerPolicy(), _kintoWalletv1.SINGLE_SIGNER());
    }

    /* ============ Multisig Transactions ============ */

    function testMultisigTransaction() public {
        // (1). generate resetSigners UserOp to set 2 owners
        address[] memory owners = new address[](2);
        owners[0] = _owner;
        owners[1] = _user;

        UserOperation memory userOp = this.createUserOperationWithPaymaster(
            _chainID,
            address(_kintoWalletv1),
            _kintoWalletv1.getNonce(),
            privateKeys,
            address(_kintoWalletv1),
            0,
            abi.encodeWithSignature("resetSigners(address[],uint8)", owners, _kintoWalletv1.ALL_SIGNERS()),
            address(_paymaster)
        );
        UserOperation[] memory userOps = new UserOperation[](1);
        userOps[0] = userOp;

        // (2). execute the transaction via the entry point
        vm.expectEmit();
        emit WalletPolicyChanged(_kintoWalletv1.ALL_SIGNERS(), _kintoWalletv1.SINGLE_SIGNER());
        _entryPoint.handleOps(userOps, payable(_owner));

        assertEq(_kintoWalletv1.owners(1), _user);
        assertEq(_kintoWalletv1.signerPolicy(), _kintoWalletv1.ALL_SIGNERS());

        // (3). deploy Counter contract
        Counter counter = new Counter();
        assertEq(counter.count(), 0);

        // (4). fund paymaster for Counter contract
        _fundPaymasterForContract(address(counter));

        // (5). Set private keys
        privateKeys = new uint256[](2);
        privateKeys[0] = _ownerPk;
        privateKeys[1] = _userPk;

        // (6). Create 2 user ops:
        userOps = new UserOperation[](2);
        // a. Approval UserOp
        userOps[0] = createWhitelistAppOp(
            _chainID,
            privateKeys,
            address(_kintoWalletv1),
            _kintoWalletv1.getNonce(),
            address(counter),
            address(_paymaster)
        );

        // b. Counter increment
        userOps[1] = this.createUserOperationWithPaymaster(
            _chainID,
            address(_kintoWalletv1),
            _kintoWalletv1.getNonce() + 1,
            privateKeys,
            address(counter),
            0,
            abi.encodeWithSignature("increment()"),
            address(_paymaster)
        );

        // (7). execute the transaction via the entry point
        _entryPoint.handleOps(userOps, payable(_owner));
        assertEq(counter.count(), 1);
    }

    function test_RevertWhen_MultisigTransaction() public {
        // (1). generate resetSigners UserOp to set 2 owners
        address[] memory owners = new address[](2);
        owners[0] = _owner;
        owners[1] = _user;

        UserOperation memory userOp = this.createUserOperationWithPaymaster(
            _chainID,
            address(_kintoWalletv1),
            _kintoWalletv1.getNonce(),
            privateKeys,
            address(_kintoWalletv1),
            0,
            abi.encodeWithSignature("resetSigners(address[],uint8)", owners, _kintoWalletv1.ALL_SIGNERS()),
            address(_paymaster)
        );
        UserOperation[] memory userOps = new UserOperation[](1);
        userOps[0] = userOp;

        // (2). execute the transaction via the entry point
        vm.expectEmit();
        emit WalletPolicyChanged(_kintoWalletv1.ALL_SIGNERS(), _kintoWalletv1.SINGLE_SIGNER());
        _entryPoint.handleOps(userOps, payable(_owner));
        assertEq(_kintoWalletv1.owners(1), _user);
        assertEq(_kintoWalletv1.signerPolicy(), _kintoWalletv1.ALL_SIGNERS());

        // (3). deploy Counter contract
        Counter counter = new Counter();
        assertEq(counter.count(), 0);

        // (4). fund paymaster for Counter contract
        _fundPaymasterForContract(address(counter));

        // (5). Create 2 user ops:
        userOps = new UserOperation[](2);

        // a. Approval UserOp
        userOps[0] = createWhitelistAppOp(
            _chainID,
            privateKeys,
            address(_kintoWalletv1),
            _kintoWalletv1.getNonce(),
            address(counter),
            address(_paymaster)
        );

        // b. Counter increment
        userOps[1] = this.createUserOperationWithPaymaster(
            _chainID,
            address(_kintoWalletv1),
            _kintoWalletv1.getNonce() + 1,
            privateKeys,
            address(counter),
            0,
            abi.encodeWithSignature("increment()"),
            address(_paymaster)
        );

        // (7). execute the transaction via the entry point
        vm.expectRevert(abi.encodeWithSignature("FailedOp(uint256,string)", 0, "AA24 signature error"));
        _entryPoint.handleOps(userOps, payable(_owner));
    }

    function testMultisigTransactionWith3Signers() public {
        // (1). generate resetSigners UserOp to set 3 owners
        address[] memory owners = new address[](3);
        owners[0] = _owner;
        owners[1] = _user;
        owners[2] = _user2;

        UserOperation memory userOp = this.createUserOperationWithPaymaster(
            _chainID,
            address(_kintoWalletv1),
            _kintoWalletv1.getNonce(),
            privateKeys,
            address(_kintoWalletv1),
            0,
            abi.encodeWithSignature("resetSigners(address[],uint8)", owners, _kintoWalletv1.ALL_SIGNERS()),
            address(_paymaster)
        );
        UserOperation[] memory userOps = new UserOperation[](1);
        userOps[0] = userOp;

        // (2). execute the transaction via the entry point
        vm.expectEmit();
        emit WalletPolicyChanged(_kintoWalletv1.ALL_SIGNERS(), _kintoWalletv1.SINGLE_SIGNER());
        _entryPoint.handleOps(userOps, payable(_owner));
        assertEq(_kintoWalletv1.owners(1), _user);
        assertEq(_kintoWalletv1.signerPolicy(), _kintoWalletv1.ALL_SIGNERS());

        // (3). deploy Counter contract
        Counter counter = new Counter();
        assertEq(counter.count(), 0);
        vm.stopPrank();

        // (4). fund paymaster for Counter contract
        _fundPaymasterForContract(address(counter));

        // (5). Set private keys
        privateKeys = new uint256[](3);
        privateKeys[0] = _ownerPk;
        privateKeys[1] = _userPk;
        privateKeys[2] = _user2Pk;

        // (6). Create 2 user ops:
        userOps = new UserOperation[](2);
        // a. Approval UserOp
        userOps[0] = createWhitelistAppOp(
            _chainID,
            privateKeys,
            address(_kintoWalletv1),
            _kintoWalletv1.getNonce(),
            address(counter),
            address(_paymaster)
        );
        // b. Counter increment
        userOps[1] = this.createUserOperationWithPaymaster(
            _chainID,
            address(_kintoWalletv1),
            _kintoWalletv1.getNonce() + 1,
            privateKeys,
            address(counter),
            0,
            abi.encodeWithSignature("increment()"),
            address(_paymaster)
        );

        // (7). execute the transaction via the entry point
        _entryPoint.handleOps(userOps, payable(_owner));
        assertEq(counter.count(), 1);
    }

    function testMultisigTransactionWith1SignerButSeveralOwners() public {
        // (1). deploy Counter contract
        Counter counter = new Counter();
        assertEq(counter.count(), 0);

        // (2). fund paymaster for Counter contract
        _fundPaymasterForContract(address(counter));

        // (3). Create 2 user ops:
        UserOperation[] memory userOps = new UserOperation[](1);
        userOps = new UserOperation[](2);
        // a. Approval UserOp
        userOps[0] = createWhitelistAppOp(
            _chainID,
            privateKeys,
            address(_kintoWalletv1),
            _kintoWalletv1.getNonce(),
            address(counter),
            address(_paymaster)
        );

        // b. Counter increment
        userOps[1] = this.createUserOperationWithPaymaster(
            _chainID,
            address(_kintoWalletv1),
            _kintoWalletv1.getNonce() + 1,
            privateKeys,
            address(counter),
            0,
            abi.encodeWithSignature("increment()"),
            address(_paymaster)
        );

        // (4). execute the transaction via the entry point
        _entryPoint.handleOps(userOps, payable(_owner));
        assertEq(counter.count(), 1);
        vm.stopPrank();
    }

    function test_RevertWhen_MultisigTransactionHas2OutOf3Signers() public {
        // (1). generate resetSigners UserOp to set 3 owners
        address[] memory owners = new address[](3);
        owners[0] = _owner;
        owners[1] = _user;
        owners[2] = _user2;

        UserOperation memory userOp = this.createUserOperationWithPaymaster(
            _chainID,
            address(_kintoWalletv1),
            _kintoWalletv1.getNonce(),
            privateKeys,
            address(_kintoWalletv1),
            0,
            abi.encodeWithSignature("resetSigners(address[],uint8)", owners, _kintoWalletv1.ALL_SIGNERS()),
            address(_paymaster)
        );
        UserOperation[] memory userOps = new UserOperation[](1);
        userOps[0] = userOp;

        // (2). execute the transaction via the entry point
        vm.expectEmit();
        emit WalletPolicyChanged(_kintoWalletv1.ALL_SIGNERS(), _kintoWalletv1.SINGLE_SIGNER());
        _entryPoint.handleOps(userOps, payable(_owner));

        assertEq(_kintoWalletv1.owners(1), _user);
        assertEq(_kintoWalletv1.signerPolicy(), _kintoWalletv1.ALL_SIGNERS());

        // (3). deploy Counter contract
        Counter counter = new Counter();
        assertEq(counter.count(), 0);

        // (4). fund paymaster for Counter contract
        _fundPaymasterForContract(address(counter));

        // (5). Set private keys
        privateKeys = new uint256[](2);
        privateKeys[0] = _ownerPk;
        privateKeys[1] = _userPk;

        // (6). Create 2 user ops:
        userOps = new UserOperation[](2);

        // a. Approval UserOp
        userOps[0] = createWhitelistAppOp(
            _chainID,
            privateKeys,
            address(_kintoWalletv1),
            _kintoWalletv1.getNonce(),
            address(counter),
            address(_paymaster)
        );

        // b. Counter increment
        userOps[1] = this.createUserOperationWithPaymaster(
            _chainID,
            address(_kintoWalletv1),
            _kintoWalletv1.getNonce() + 1,
            privateKeys,
            address(counter),
            0,
            abi.encodeWithSignature("increment()"),
            address(_paymaster)
        );

        // (7). execute the transaction via the entry point
        vm.expectRevert(abi.encodeWithSignature("FailedOp(uint256,string)", 0, "AA24 signature error"));
        _entryPoint.handleOps(userOps, payable(_owner));
    }

    /* ============ Recovery Process ============ */

    function testRecoverAccountSuccessfully() public {
        vm.startPrank(_recoverer);
        assertEq(_kintoWalletv1.owners(0), _owner);

        // start Recovery
        _walletFactory.startWalletRecovery(payable(address(_kintoWalletv1)));
        assertEq(_kintoWalletv1.inRecovery(), block.timestamp);
        vm.stopPrank();

        // Mint NFT to new owner and burn old
        IKintoID.SignatureData memory sigdata = _auxCreateSignature(_kintoIDv1, _user, _user, 3, block.timestamp + 1000);
        uint8[] memory traits = new uint8[](0);
        vm.startPrank(_kycProvider);
        _kintoIDv1.mintIndividualKyc(sigdata, traits);
        sigdata = _auxCreateSignature(_kintoIDv1, _owner, _owner, 1, block.timestamp + 1000);
        _kintoIDv1.burnKYC(sigdata);
        vm.stopPrank();
        vm.startPrank(_owner);
        assertEq(_kintoIDv1.isKYC(_user), true);

        // Pass recovery time
        vm.warp(block.timestamp + _kintoWalletv1.RECOVERY_TIME() + 1);
        address[] memory users = new address[](1);
        users[0] = _user;
        IKintoID.MonitorUpdateData[][] memory updates = new IKintoID.MonitorUpdateData[][](1);
        updates[0] = new IKintoID.MonitorUpdateData[](1);
        updates[0][0] = IKintoID.MonitorUpdateData(true, true, 5);
        vm.stopPrank();
        vm.prank(_kycProvider);
        _kintoIDv1.monitor(users, updates);
        vm.prank(_recoverer);
        _walletFactory.completeWalletRecovery(payable(address(_kintoWalletv1)), users);
        assertEq(_kintoWalletv1.inRecovery(), 0);
        assertEq(_kintoWalletv1.owners(0), _user);
    }

    function test_RevertWhen_RecoverNotRecoverer(address someone) public {
        vm.assume(someone != _kintoWalletv1.recoverer());
        // start recovery
        vm.expectRevert("only recoverer");
        _walletFactory.startWalletRecovery(payable(address(_kintoWalletv1)));
    }

    function test_RevertWhen_DirectCall() public {
        vm.prank(_recoverer);
        vm.expectRevert("KW: only factory");
        _kintoWalletv1.startRecovery();
    }

    function test_RevertWhen_RecoverWithoutBurningOldOwner() public {
        assertEq(_kintoWalletv1.owners(0), _owner);

        // start recovery
        vm.prank(_recoverer);
        _walletFactory.startWalletRecovery(payable(address(_kintoWalletv1)));
        assertEq(_kintoWalletv1.inRecovery(), block.timestamp);

        // approve KYC for _user (mint NFT)
        approveKYC(_kycProvider, _user, _userPk);
        assertEq(_kintoIDv1.isKYC(_user), true);

        // pass recovery time
        vm.warp(block.timestamp + _kintoWalletv1.RECOVERY_TIME() + 1);

        // monitor AML
        IKintoID.MonitorUpdateData[][] memory updates = new IKintoID.MonitorUpdateData[][](1);
        updates[0] = new IKintoID.MonitorUpdateData[](1);
        updates[0][0] = IKintoID.MonitorUpdateData(true, true, 5);

        address[] memory users = new address[](1);
        users[0] = _user;

        vm.prank(_kycProvider);
        _kintoIDv1.monitor(users, updates);

        // complete recovery
        vm.prank(_recoverer);
        vm.expectRevert("KW-fr: Old KYC must be burned");
        _walletFactory.completeWalletRecovery(payable(address(_kintoWalletv1)), users);
    }

    function test_RevertWhen_RecoverWithoutNewOwnerKYCd() public {
        assertEq(_kintoWalletv1.owners(0), _owner);

        // start Recovery
        vm.prank(_recoverer);
        _walletFactory.startWalletRecovery(payable(address(_kintoWalletv1)));
        assertEq(_kintoWalletv1.inRecovery(), block.timestamp);

        // burn old owner NFT
        revokeKYC(_kycProvider, _owner, _ownerPk);
        assertEq(_kintoIDv1.isKYC(_owner), false);

        // pass recovery time
        vm.warp(block.timestamp + _kintoWalletv1.RECOVERY_TIME() + 1);

        // complete recovery
        assertEq(_kintoIDv1.isKYC(_user), false); // new owner is not KYC'd
        address[] memory users = new address[](1);
        users[0] = _user;
        vm.prank(_recoverer);
        vm.expectRevert("KW-rs: KYC Required");
        _walletFactory.completeWalletRecovery(payable(address(_kintoWalletv1)), users);
    }

    function test_RevertWhen_RecoverNotEnoughTime() public {
        assertEq(_kintoWalletv1.owners(0), _owner);

        // start Recovery
        vm.prank(_recoverer);
        _walletFactory.startWalletRecovery(payable(address(_kintoWalletv1)));
        assertEq(_kintoWalletv1.inRecovery(), block.timestamp);

        // burn old owner NFT
        revokeKYC(_kycProvider, _owner, _ownerPk);
        assertEq(_kintoIDv1.isKYC(_owner), false);

        // approve KYC for _user (mint NFT)
        approveKYC(_kycProvider, _user, _userPk);
        assertEq(_kintoIDv1.isKYC(_user), true);

        // pass recovery time (not enough)
        vm.warp(block.timestamp + _kintoWalletv1.RECOVERY_TIME() - 1);

        // monitor AML
        IKintoID.MonitorUpdateData[][] memory updates = new IKintoID.MonitorUpdateData[][](1);
        updates[0] = new IKintoID.MonitorUpdateData[](1);
        updates[0][0] = IKintoID.MonitorUpdateData(true, true, 5);

        address[] memory users = new address[](1);
        users[0] = _user;

        vm.prank(_kycProvider);
        _kintoIDv1.monitor(users, updates);

        // complete recovery
        vm.prank(_recoverer);

        vm.expectRevert("KW-fr: too early");
        _walletFactory.completeWalletRecovery(payable(address(_kintoWalletv1)), users);
    }

    /* ============ Funder Whitelist ============ */

    function testWalletOwnersAreWhitelisted() public {
        vm.startPrank(_owner);
        assertEq(_kintoWalletv1.isFunderWhitelisted(_owner), true);
        assertEq(_kintoWalletv1.isFunderWhitelisted(_user), false);
        assertEq(_kintoWalletv1.isFunderWhitelisted(_user2), false);
        vm.stopPrank();
    }

    function testAddingOneFunder() public {
        vm.startPrank(_owner);
        address[] memory funders = new address[](1);
        funders[0] = address(23);
        uint256 nonce = _kintoWalletv1.getNonce();
        bool[] memory flags = new bool[](1);
        flags[0] = true;
        UserOperation memory userOp = this.createUserOperationWithPaymaster(
            _chainID,
            address(_kintoWalletv1),
            nonce,
            privateKeys,
            address(_kintoWalletv1),
            0,
            abi.encodeWithSignature("setFunderWhitelist(address[],bool[])", funders, flags),
            address(_paymaster)
        );
        UserOperation[] memory userOps = new UserOperation[](1);
        userOps[0] = userOp;
        // Execute the transaction via the entry point
        _entryPoint.handleOps(userOps, payable(_owner));
        assertEq(_kintoWalletv1.isFunderWhitelisted(address(23)), true);
        vm.stopPrank();
    }

    /* ============ App Key ============ */

    function test_RevertWhen_SettingAppKeyNoWhitelist() public {
        address app = address(_engenCredits);
        UserOperation memory userOp = this.createUserOperationWithPaymaster(
            _chainID,
            address(_kintoWalletv1),
            _kintoWalletv1.getNonce(),
            privateKeys,
            address(_kintoWalletv1),
            0,
            abi.encodeWithSignature("setAppKey(address,address)", app, _user),
            address(_paymaster)
        );
        UserOperation[] memory userOps = new UserOperation[](1);
        userOps[0] = userOp;

        // Execute the transaction via the entry point
        address appSignerBefore = _kintoWalletv1.appSigner(app);
        // @dev handleOps fails silently (does not revert)
        vm.expectEmit(true, true, true, false);
        emit UserOperationRevertReason(
            _entryPoint.getUserOpHash(userOps[0]), userOps[0].sender, userOps[0].nonce, bytes("")
        );
        vm.recordLogs();
        _entryPoint.handleOps(userOps, payable(_owner));
        assertRevertReasonEq("KW-apk: invalid address");
        assertEq(_kintoWalletv1.appSigner(app), appSignerBefore);
    }

    function testSettingAppKey() public {
        address app = address(_engenCredits);
        uint256 nonce = _kintoWalletv1.getNonce();

        UserOperation[] memory userOps = new UserOperation[](2);
        userOps[0] = createWhitelistAppOp(
            _chainID, privateKeys, address(_kintoWalletv1), nonce, address(_engenCredits), address(_paymaster)
        );

        userOps[1] = this.createUserOperationWithPaymaster(
            _chainID,
            address(_kintoWalletv1),
            nonce + 1,
            privateKeys,
            address(_kintoWalletv1),
            0,
            abi.encodeWithSignature("setAppKey(address,address)", app, _user),
            address(_paymaster)
        );

        // Execute the transaction via the entry point
        _entryPoint.handleOps(userOps, payable(_owner));
        assertEq(_kintoWalletv1.appSigner(app), _user);
    }

    function testMultisigTransactionWith2SignersWithAppkey() public {
        vm.startPrank(_owner);

        // set 2 owners
        address[] memory owners = new address[](2);
        owners[0] = _owner;
        owners[1] = _user2;

        // generate the user operation wihch changes the policy to ALL_SIGNERS
        UserOperation memory userOp = this.createUserOperationWithPaymaster(
            _chainID,
            address(_kintoWalletv1),
            _kintoWalletv1.getNonce(),
            privateKeys,
            address(_kintoWalletv1),
            0,
            abi.encodeWithSignature("resetSigners(address[],uint8)", owners, _kintoWalletv1.ALL_SIGNERS()),
            address(_paymaster)
        );
        UserOperation[] memory userOps = new UserOperation[](1);
        userOps[0] = userOp;

        // Execute the transaction via the entry point
        _entryPoint.handleOps(userOps, payable(_owner));
        assertEq(_kintoWalletv1.owners(1), _user2);
        assertEq(_kintoWalletv1.signerPolicy(), _kintoWalletv1.ALL_SIGNERS());

        // Deploy Counter contract
        Counter counter = new Counter();
        assertEq(counter.count(), 0);
        vm.stopPrank();

        // Fund counter contract
        vm.startPrank(_owner);
        _fundPaymasterForContract(address(counter));

        // Create counter increment transaction
        userOps = new UserOperation[](2);
        privateKeys = new uint256[](2);
        privateKeys[0] = _ownerPk;
        privateKeys[1] = _user2Pk;
        userOps[0] = createWhitelistAppOp(
            _chainID,
            privateKeys,
            address(_kintoWalletv1),
            _kintoWalletv1.getNonce(),
            address(counter),
            address(_paymaster)
        );
        userOps[1] = this.createUserOperationWithPaymaster(
            _chainID,
            address(_kintoWalletv1),
            _kintoWalletv1.getNonce() + 1,
            privateKeys,
            address(_kintoWalletv1),
            0,
            abi.encodeWithSignature("setAppKey(address,address)", address(counter), _user),
            address(_paymaster)
        );
        _entryPoint.handleOps(userOps, payable(_owner));
        userOps = new UserOperation[](1);
        console.log("counter address", address(counter));
        console.log("user address", _user);
        // Set only app key signature
        uint256[] memory privateKeysApp = new uint256[](1);
        privateKeysApp[0] = 3;
        userOps[0] = this.createUserOperationWithPaymaster(
            _chainID,
            address(_kintoWalletv1),
            _kintoWalletv1.getNonce(),
            privateKeysApp,
            address(counter),
            0,
            abi.encodeWithSignature("increment()"),
            address(_paymaster)
        );

        // execute
        _entryPoint.handleOps(userOps, payable(_owner));
        assertEq(counter.count(), 1);
        vm.stopPrank();
    }
}<|MERGE_RESOLUTION|>--- conflicted
+++ resolved
@@ -188,11 +188,6 @@
 
         // prefund wallet
         vm.deal(address(_kintoWalletv1), 1 ether);
-<<<<<<< HEAD
-        vm.prank(address(_kintoWalletv1));
-        // address(counter).call{value: 1 ether}("");
-=======
->>>>>>> d40234ee
 
         UserOperation[] memory userOps = new UserOperation[](2);
 
