// SPDX-License-Identifier: UNLICENSED
pragma solidity ^0.8.18;

import "forge-std/Test.sol";
import "forge-std/console.sol";

import "@openzeppelin/contracts/utils/cryptography/ECDSA.sol";

import "../src/interfaces/IFaucet.sol";
import "../src/Faucet.sol";
import "./helpers/UserOp.sol";
import "./helpers/UUPSProxy.sol";
import {AATestScaffolding} from "./helpers/AATestScaffolding.sol";

contract FaucetV999 is Faucet {
    function newFunction() external pure returns (uint256) {
        return 1;
    }

    constructor(address _kintoWalletFactory) Faucet(_kintoWalletFactory) {}
}

contract FaucetTest is UserOp, AATestScaffolding {
    using ECDSA for bytes32;

    UUPSProxy _proxyFaucet;
    Faucet _implFaucet;
    FaucetV999 _implFaucetV999;
    Faucet _faucet;
    FaucetV999 _FaucetV999;

    // Create a aux function to create an EIP-191 comploiant signature for claiming Kinto ETH from the faucet
    function _auxCreateSignature(address _signer, uint256 _privateKey, uint256 _expiresAt)
        private
        view
        returns (IFaucet.SignatureData memory signData)
    {
        bytes32 dataHash = keccak256(
            abi.encode(_signer, address(_faucet), _expiresAt, _faucet.nonces(_signer), bytes32(block.chainid))
        );
        bytes32 ethSignedMessageHash = keccak256(abi.encodePacked("\x19Ethereum Signed Message:\n32", dataHash)); // EIP-191 compliant

        (uint8 v, bytes32 r, bytes32 s) = vm.sign(_privateKey, ethSignedMessageHash);
        bytes memory signature = abi.encodePacked(r, s, v);
        return IFaucet.SignatureData(_signer, _faucet.nonces(_signer), _expiresAt, signature);
    }

    function setUp() public {
        vm.chainId(block.chainid);
        vm.startPrank(address(1));
        _owner.transfer(1e18);
        vm.stopPrank();
        deployAAScaffolding(_owner, 1, _kycProvider, _recoverer);
        vm.startPrank(_owner);
        _implFaucet = new Faucet{salt: 0}(address(_walletFactory));
        // deploy _proxy contract and point it to _implementation
        _proxyFaucet = new UUPSProxy{salt: 0}(address(_implFaucet), "");
        // wrap in ABI to support easier calls
        _faucet = Faucet(payable(address(_proxyFaucet)));
        // Initialize kyc viewer _proxy
        _faucet.initialize();
        vm.stopPrank();
    }

    function testUp() public {
        assertEq(_faucet.CLAIM_AMOUNT(), 1 ether / 2500);
        assertEq(_faucet.FAUCET_AMOUNT(), 1 ether);
    }

    /* ============ Upgrade Tests ============ */

    function testOwnerCanUpgradeViewer() public {
        vm.startPrank(_owner);
        FaucetV999 _implementationV2 = new FaucetV999(address(_walletFactory));
        _faucet.upgradeTo(address(_implementationV2));
        // re-wrap the _proxy
        _FaucetV999 = FaucetV999(payable(address(_faucet)));
        assertEq(_FaucetV999.newFunction(), 1);
        vm.stopPrank();
    }

    function test_RevertWhen_OthersCannotUpgradeFactory() public {
        FaucetV999 _implementationV2 = new FaucetV999(address(_walletFactory));
        vm.expectRevert("only owner");
        _faucet.upgradeTo(address(_implementationV2));
    }

    /* ============ Claim Tests ============ */

    function testOwnerCanStartFaucet() public {
        vm.startPrank(_owner);
        _faucet.startFaucet{value: 1 ether}();
        assertEq(address(_faucet).balance, _faucet.FAUCET_AMOUNT());

        vm.stopPrank();
    }

    function testStart_RevertWhen_OwnerCannotStartWithoutAmount(uint256 amt) public {
        vm.assume(amt < _faucet.FAUCET_AMOUNT());
        vm.prank(_owner);
        vm.expectRevert("Not enough ETH to start faucet");
        _faucet.startFaucet{value: amt}();
    }

    function testStart_RevertWhen_CallerIsNotOwner(address someone) public {
        vm.assume(someone != _faucet.owner());
        vm.deal(someone, 1 ether);
        vm.prank(someone);
        vm.expectRevert("Ownable: caller is not the owner");
        _faucet.startFaucet{value: 1 ether}();
    }

    function testClaim() public {
        vm.startPrank(_owner);
        _faucet.startFaucet{value: 1 ether}();
        vm.stopPrank();
        vm.startPrank(_user);
        uint256 previousBalance = address(_user).balance;
        _faucet.claimKintoETH();
        assertEq(address(_faucet).balance, 1 ether - _faucet.CLAIM_AMOUNT());
        assertEq(address(_user).balance, previousBalance + _faucet.CLAIM_AMOUNT());
        vm.stopPrank();
    }

    function testClaim_RevertWhen_ClaimedTwice() public {
        vm.prank(_owner);
        _faucet.startFaucet{value: 1 ether}();

        vm.startPrank(_user);
        _faucet.claimKintoETH();

        vm.expectRevert("You have already claimed your KintoETH");
        _faucet.claimKintoETH();
        vm.stopPrank();
    }

    function testClaimOnBehalf() public {
        IFaucet.SignatureData memory sigdata = _auxCreateSignature(_user, 3, block.timestamp + 1000);
        vm.startPrank(_owner);

        _faucet.startFaucet{value: 1 ether}();
        assertEq(_faucet.claimed(_user), false);
        assertEq(_faucet.nonces(_user), 0);

        _walletFactory.claimFromFaucet(address(_faucet), sigdata);
        assertEq(_faucet.claimed(_user), true);
        assertEq(_faucet.nonces(_user), 1);

        vm.stopPrank();
    }

    function testClaimOnBehalf_RevertWhen_CallerIsNotFactory() public {
        vm.prank(_owner);
        _faucet.startFaucet{value: 1 ether}();

        IFaucet.SignatureData memory sigdata = _auxCreateSignature(_user, 3, block.timestamp + 1000);
        vm.expectRevert("Only wallet factory can call this");
        _faucet.claimKintoETH(sigdata);
    }

    function testClaim_RevertWhen_FaucerIsNotActive() public {
        vm.prank(_owner);
        vm.expectRevert("Faucet is not active");
        _faucet.claimKintoETH();
    }

    // fixme: makes foundry to hang
    // function testClaim_DeactivatesWhenNotEnoughBalanceForNextClaim() public {
    //     vm.prank(_owner);
    //     _faucet.startFaucet{value: 1 ether}();

    //     for (uint256 i = 1; i <= 2500; i++) {
    //         vm.prank(vm.addr(i));
    //         _faucet.claimKintoETH();
    //     }
    //     // assert faucet is deactivated
    //     assertEq(address(_faucet).balance, 0);
    //     assertEq(_faucet.active(), false);
    // }

    /* ============ Withdraw Tests ============ */

    function testWithdrawAll() public {
        vm.startPrank(_owner);

        _faucet.startFaucet{value: 1 ether}();
        assertEq(address(_faucet).balance, 1 ether);

        _faucet.withdrawAll();
        assertEq(address(_faucet).balance, 0);

        vm.stopPrank();
    }

<<<<<<< HEAD
=======
    function testWithdrawAll_RevertWhen_CallerIsNotOwner() public {
        vm.prank(_owner);
        _faucet.startFaucet{value: 1 ether}();
        assertEq(address(_faucet).balance, 1 ether);

        vm.expectRevert("Ownable: caller is not the owner");
        _faucet.withdrawAll();
    }
>>>>>>> 17335f36
}<|MERGE_RESOLUTION|>--- conflicted
+++ resolved
@@ -192,8 +192,6 @@
         vm.stopPrank();
     }
 
-<<<<<<< HEAD
-=======
     function testWithdrawAll_RevertWhen_CallerIsNotOwner() public {
         vm.prank(_owner);
         _faucet.startFaucet{value: 1 ether}();
@@ -202,5 +200,4 @@
         vm.expectRevert("Ownable: caller is not the owner");
         _faucet.withdrawAll();
     }
->>>>>>> 17335f36
 }