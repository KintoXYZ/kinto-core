// SPDX-License-Identifier: MIT
pragma solidity ^0.8.24;

import {Test} from "forge-std/Test.sol";
import {ERC20Mock} from "@kinto-core-test/helpers/ERC20Mock.sol";
import {StakedKinto} from "@kinto-core/vaults/StakedKinto.sol";
import {UUPSProxy} from "@kinto-core-test/helpers/UUPSProxy.sol";
import {IERC20} from "@openzeppelin/contracts/token/ERC20/IERC20.sol";
import {ERC20Upgradeable} from "@openzeppelin/contracts-upgradeable/token/ERC20/ERC20Upgradeable.sol";
import {IERC20Metadata} from "@openzeppelin/contracts/token/ERC20/extensions/IERC20Metadata.sol";
import {
    IERC20Upgradeable,
    IERC20MetadataUpgradeable
} from "@openzeppelin/contracts-upgradeable/token/ERC20/extensions/IERC20MetadataUpgradeable.sol";
import {MathUpgradeable} from "@openzeppelin/contracts-upgradeable/utils/math/MathUpgradeable.sol";
import {SharedSetup} from "@kinto-core-test/SharedSetup.t.sol";

contract StakedKintoUpgraded is StakedKinto {
    function newFunction() external pure returns (uint256) {
        return 1;
    }

    constructor() StakedKinto() {}
}

contract StakedKintoTest is SharedSetup {
    StakedKinto public vault;
    ERC20Mock public kToken; // Staking token
    ERC20Mock public usdc; // Reward token

    uint256 public constant INITIAL_SUPPLY = 1_000_000 * 1e18; // 1 million K tokens
    uint256 public constant REWARD_AMOUNT = 100_000 * 1e6; // 100,000 USDC
    uint256 public constant REWARD_RATE = 3; // 20% APY from price / 5
    uint256 public constant MAX_CAPACITY = 500_000 * 1e18; // 500,000 K tokens max capacity

    uint256 public startTime;
    uint256 public endTime;

    function setUp() public override {
        super.setUp();

        // Deploy mock tokens
        kToken = new ERC20Mock("Kinto Token", "K", 18);
        usdc = new ERC20Mock("USD Coin", "USDC", 6);

        // Set timestamps for the vault
        startTime = block.timestamp;
        endTime = startTime + 365 days;

        // Deploy vault
        vault = new StakedKinto();
        vm.startPrank(admin);
        vault = StakedKinto(address(new UUPSProxy{salt: 0}(address(vault), "")));
        vault.initialize(
            IERC20MetadataUpgradeable(address(kToken)),
            ERC20Upgradeable(address(usdc)),
            REWARD_RATE,
            endTime,
            "Staked Kinto",
            "stK",
            MAX_CAPACITY
        );

        vm.stopPrank();
        // Transfer some tokens to test users
        kToken.mint(alice, MAX_CAPACITY);
        kToken.mint(bob, MAX_CAPACITY);
        kToken.mint(charlie, MAX_CAPACITY);
        usdc.mint(alice, REWARD_AMOUNT * 100);

        // Transfer reward tokens to the vault
        vm.startPrank(alice);
        usdc.transfer(address(vault), REWARD_AMOUNT * 100);
        vm.stopPrank();

        // Approve vault to spend tokens
        vm.startPrank(alice);
        kToken.approve(address(vault), type(uint256).max);
        vm.stopPrank();

        vm.startPrank(bob);
        kToken.approve(address(vault), type(uint256).max);
        vm.stopPrank();

        vm.startPrank(charlie);
        kToken.approve(address(vault), type(uint256).max);
        vm.stopPrank();
    }

    /* ============ ERC4626 Interface Tests ============ */

    function testAsset() public view {
        assertEq(address(vault.asset()), address(kToken));
    }

    function testTotalAssets() public {
        assertEq(vault.totalAssets(), 0);

        vm.prank(alice);
        vault.deposit(1000 * 1e18, alice);

        assertEq(vault.totalAssets(), 1000 * 1e18);
    }

    function testConvertToShares() public {
        // With empty vault, 1:1 conversion
        assertEq(vault.convertToShares(1000 * 1e18), 1000 * 1e18);

        // Deposit some assets
        vm.prank(alice);
        vault.deposit(1000 * 1e18, alice);

        // Still 1:1 initially
        assertEq(vault.convertToShares(1000 * 1e18), 1000 * 1e18);
    }

    function testConvertToAssets() public {
        // With empty vault, 1:1 conversion
        assertEq(vault.convertToAssets(1000 * 1e18), 1000 * 1e18);

        // Deposit some assets
        vm.prank(alice);
        vault.deposit(1000 * 1e18, alice);

        // Still 1:1 initially
        assertEq(vault.convertToAssets(1000 * 1e18), 1000 * 1e18);
    }

    function testMaxDeposit() public {
        // Max deposit should be the max capacity initially
        assertEq(vault.maxDeposit(alice), MAX_CAPACITY);

        // Deposit half the capacity
        vm.prank(alice);
        vault.deposit(MAX_CAPACITY / 2, alice);

        // Max deposit should be the remaining capacity
        assertEq(vault.maxDeposit(alice), MAX_CAPACITY / 2);

        // Deposit the rest
        vm.prank(bob);
        vault.deposit(MAX_CAPACITY / 2, bob);

        // Max deposit should be 0 now
        assertEq(vault.maxDeposit(charlie), 0);
    }

    function testMaxMint() public {
        // Make sure we're using the same token instance as in setUp
        vm.startPrank(alice);
        kToken.approve(address(vault), type(uint256).max);

        // Max mint should be equivalent to max deposit initially
        assertEq(vault.maxMint(alice), vault.convertToShares(MAX_CAPACITY));

        // Mint half the capacity
        vault.mint(vault.convertToShares(MAX_CAPACITY / 2), alice);
        vm.stopPrank();

        // Max mint should be the remaining capacity in shares
        assertEq(vault.maxMint(alice), vault.convertToShares(MAX_CAPACITY / 2));
    }

    function testMaxWithdraw() public {
        // Max withdraw should be 0 initially
        assertEq(vault.maxWithdraw(alice), 0);

        // Deposit some assets
        vm.prank(alice);
        vault.deposit(1000 * 1e18, alice);

        // Max withdraw should be 0 before end date
        assertEq(vault.maxWithdraw(alice), 0);

        // Advance time to after end date
        vm.warp(endTime + 1);

        // Check the actual value before asserting
        uint256 actualMaxWithdraw = vault.maxWithdraw(alice);

        // Use the actual value or fix the contract implementation
        assertEq(actualMaxWithdraw, 1000 * 1e18);
    }

    function testMaxRedeem() public {
        // Max redeem should be 0 initially
        assertEq(vault.maxRedeem(alice), 0);

        // Deposit some assets
        vm.prank(alice);
        vault.deposit(1000 * 1e18, alice);

        // Max redeem should be 0 before end date
        assertEq(vault.maxRedeem(alice), 0);

        // Advance time to after end date
        vm.warp(endTime + 1);

        // Max redeem should be the deposited shares
        assertEq(vault.maxRedeem(alice), 1000 * 1e18);
    }

    function testPreviewDeposit() public view {
        // Preview deposit should match convertToShares
        assertEq(vault.previewDeposit(1000 * 1e18), vault.convertToShares(1000 * 1e18));
    }

    function testPreviewMint() public view {
        // Preview mint should match convertToAssets for the inverse operation
        assertEq(vault.previewMint(1000 * 1e18), vault.convertToAssets(1000 * 1e18));
    }

    function testPreviewWithdraw() public view {
        // Preview withdraw should match convertToShares for the inverse operation
        assertEq(vault.previewWithdraw(1000 * 1e18), vault.convertToShares(1000 * 1e18));
    }

    function testPreviewRedeem() public view {
        // Preview redeem should match convertToAssets
        assertEq(vault.previewRedeem(1000 * 1e18), vault.convertToAssets(1000 * 1e18));
    }

    /* ============ Deposit/Mint Tests ============ */

    function testDeposit() public {
        uint256 depositAmount = 1000 * 1e18;

        vm.prank(alice);
        uint256 shares = vault.deposit(depositAmount, alice);

        assertEq(shares, depositAmount); // 1:1 conversion initially
        assertEq(vault.balanceOf(alice), depositAmount);
        assertEq(vault.totalAssets(), depositAmount);

        // Check user stake info
        (uint256 amount, uint256 weightedTimestamp,) = vault.getUserStakeInfo(alice, vault.currentPeriodId());
        assertEq(amount, depositAmount);
        assertEq(weightedTimestamp, block.timestamp);
    }

    function testMultipleDeposits() public {
        // First deposit
        vm.prank(alice);
        vault.deposit(1000 * 1e18, alice);

        uint256 firstTimestamp = block.timestamp;

        // Advance time
        vm.warp(block.timestamp + 10 days);

        // Second deposit
        vm.prank(alice);
        vault.deposit(2000 * 1e18, alice);

        // Check user stake info - weighted timestamp should be calculated correctly
        (uint256 amount, uint256 weightedTimestamp,) = vault.getUserStakeInfo(alice, vault.currentPeriodId());
        assertEq(amount, 3000 * 1e18);

        // Calculate expected weighted timestamp: (1000 * firstTimestamp + 2000 * (firstTimestamp + 10 days)) / 3000
        uint256 expectedWeightedTimestamp = (1000 * firstTimestamp + 2000 * (firstTimestamp + 10 days)) / 3000;
        assertEq(weightedTimestamp, expectedWeightedTimestamp);
    }

    function testMint() public {
        uint256 mintAmount = 1000 * 1e18;

        vm.prank(alice);
        uint256 assets = vault.mint(mintAmount, alice);

        assertEq(assets, mintAmount); // 1:1 conversion initially
        assertEq(vault.balanceOf(alice), mintAmount);
        assertEq(vault.totalAssets(), mintAmount);
    }

    function testDepositWhenCapacityReached() public {
        // Deposit up to capacity
        vm.prank(alice);
        vault.deposit(MAX_CAPACITY, alice);

        // Try to deposit more
        vm.prank(bob);
        vm.expectRevert(abi.encodeWithSignature("MaxCapacityReached()"));
        vault.deposit(1000 * 1e18, bob);
    }

    function testDepositAfterEndDate() public {
        // Advance time to after end date
        vm.warp(endTime + 1);

        // Try to deposit
        vm.prank(alice);
        vm.expectRevert(abi.encodeWithSignature("StakingPeriodEnded()"));
        vault.deposit(1000 * 1e18, alice);
    }

    /* ============ Withdraw/Redeem Tests ============ */

    function testWithdrawBeforeEndDate() public {
        // Deposit
        vm.prank(alice);
        vault.deposit(1000 * 1e18, alice);

        // Try to withdraw before end date
        vm.prank(alice);
        vm.expectRevert(abi.encodeWithSignature("CannotWithdrawBeforeEndDate()"));
        vault.withdraw(1000 * 1e18, alice, alice);
    }

    function testWithdrawAfterEndDate() public {
        // Deposit
        uint256 aliceBalance = kToken.balanceOf(alice);
        vm.prank(alice);
        vault.deposit(1000 * 1e18, alice);

        // Advance time to after end date
        vm.warp(endTime + 1);

        // Start a new period so currentPid becomes 1
        vm.prank(admin);
        vault.startNewPeriod(block.timestamp + 30 days, 10, 1_000_000 ether, address(usdc));

        // Withdraw
        vm.prank(alice);
        uint256 assets = vault.withdraw(1000 * 1e18, alice, alice);

        assertEq(assets, 1000 * 1e18);
        assertEq(kToken.balanceOf(alice), aliceBalance); // Original balance restored
        assertEq(vault.balanceOf(alice), 0);
        assertEq(vault.totalAssets(), 0);

        // Check rewards
        assertGt(usdc.balanceOf(alice), 0); // Should have received some rewards
    }

    function testRedeemBeforeEndDate() public {
        // Deposit
        vm.prank(alice);
        vault.deposit(1000 * 1e18, alice);

        // Try to redeem before end date
        vm.prank(alice);
        vm.expectRevert(abi.encodeWithSignature("CannotWithdrawBeforeEndDate()"));
        vault.redeem(1000 * 1e18, alice, alice);
    }

    function testRedeemAfterEndDate() public {
        // Deposit
        uint256 aliceBalance = kToken.balanceOf(alice);
        vm.prank(alice);
        vault.deposit(1000 * 1e18, alice);

        // Advance time to after end date
        vm.warp(endTime + 1);

        // Start a new period so currentPid becomes 1
        vm.prank(admin);
        vault.startNewPeriod(block.timestamp + 30 days, 10, 1_000_000 ether, address(usdc));

        // Redeem
        vm.prank(alice);
        uint256 assets = vault.redeem(1000 * 1e18, alice, alice);

        assertEq(assets, 1000 * 1e18);
        assertEq(kToken.balanceOf(alice), aliceBalance); // Original balance restored
        assertEq(vault.balanceOf(alice), 0);
        assertEq(vault.totalAssets(), 0);

        // Check rewards
        assertGt(usdc.balanceOf(alice), 0); // Should have received some rewards
    }

    /* ============ Rewards Tests ============ */

    function testCalculateRewards() public {
        // Deposit
        vm.prank(alice);
        vault.deposit(1000 * 1e18, alice);

        vm.warp(block.timestamp + 365 days);

        // Calculate expected rewards: amount * rate * duration * 2 / (365 days)
        uint256 expectedRewards = (1000 * 1e18 * REWARD_RATE * 365 days * 2) / (365 days * (10 ** 12));
        assertApproxEqAbs(vault.calculateRewards(alice, 0), expectedRewards, 10); // Allow small rounding difference
    }

    function testRewardsDistribution() public {
        // Deposit from multiple users
        vm.prank(alice);
        vault.deposit(1000 * 1e18, alice);

        vm.prank(bob);
        vault.deposit(2000 * 1e18, bob);

        // Advance time to after end date
        vm.warp(endTime + 1);

        // Withdraw and check rewards
        vm.prank(alice);
        vault.withdraw(1000 * 1e18, alice, alice);

        vm.prank(bob);
        vault.withdraw(2000 * 1e18, bob, bob);

        // Bob should have approximately twice the rewards of Alice
        assertApproxEqRel(usdc.balanceOf(bob), usdc.balanceOf(alice) * 2, 0.01e18); // 1% tolerance
    }

    /* ============ Admin Functions Tests ============ */

    function testSetMaxCapacity() public {
        uint256 newCapacity = 1_000_000 * 1e18;

        vm.prank(admin);
        vault.setMaxCapacity(newCapacity);

        (,,, uint256 maxCapacity, address rewardToken) = vault.getPeriodInfo(0);
        assertEq(maxCapacity, newCapacity);
        assertEq(vault.maxDeposit(alice), newCapacity);
        assertEq(rewardToken, address(usdc));
    }

    function testSetMaxCapacityUnauthorized() public {
        vm.prank(alice);
        vm.expectRevert(); // Should revert with Ownable error
        vault.setMaxCapacity(1_000_000 * 1e18);
    }

    function testUpgradeTo_RevertWhen_CallerIsNotOwner(address someone) public {
        vm.assume(someone != _owner);
        StakedKintoUpgraded _implementationV2 = new StakedKintoUpgraded();
        vm.expectRevert("Ownable: caller is not the owner");
        vm.prank(someone);
        vault.upgradeTo(address(_implementationV2));
    }

    function testUpgradeTo() public {
        StakedKinto _implementationV2 = new StakedKintoUpgraded();
        vm.prank(vault.owner());
        vault.upgradeTo(address(_implementationV2));
        assertEq(StakedKintoUpgraded(address(vault)).newFunction(), 1);
    }

    /* ============ Deposit with bonus Tests ============ */

    /// No bonus when untilPeriodId == currentPeriodId
    function testDepositWithBonusNoBonus() public {
        uint256 amount = 1_000 ether;
        uint256 currentPid = vault.currentPeriodId();
        _depositWithBonus(alice, amount, currentPid);

<<<<<<< HEAD
        (uint256 aAmt,,) = vault.getUserStakeInfo(alice);
=======
        (uint256 aAmt,,) = vault.getUserStakeInfo(alice, vault.currentPeriodId());
>>>>>>> 6549ae3f
        assertEq(aAmt, amount, "Unexpected bonus applied");
        assertEq(vault.balanceOf(alice), amount, "Shares mismatch");
    }

    /// 4 % bonus per future period
    function testDepositWithBonusAddsFourPercent() public {
        uint256 amount = 2_000 ether;
        uint256 untilPid = vault.currentPeriodId() + 1; // lock one extra period
        uint256 shares = _depositWithBonus(alice, amount, untilPid);
<<<<<<< HEAD

        uint256 expected = (amount * 104) / 100; // +4 %
        assertEq(shares, expected, "Returned shares wrong");

        (uint256 aAmt,,) = vault.getUserStakeInfo(alice);
        assertEq(aAmt, expected, "Stake amount without bonus");
        assertEq(vault.balanceOf(alice), expected, "Share balance wrong");

        // untilPeriodId stored correctly
        (,, uint256 pending) = vault.getUserStakeInfo(alice);
        assertEq(pending, vault.calculateRewards(alice, vault.currentPeriodId()), "Pending mismatch");
    }

    function testDepositWithBonusTwoPeriodsAddsNinePercent() public {
        uint256 amount = 3_000 ether;
        uint256 untilPid = vault.currentPeriodId() + 2; // diff = 2 (10 %)
        uint256 shares = _depositWithBonus(bob, amount, untilPid);

        uint256 expected = (amount * 109) / 100;
        assertEq(shares, expected, "Shares wrong for diff=2");
        (uint256 bAmt,,) = vault.getUserStakeInfo(bob);
        assertEq(bAmt, expected, "Stake amt wrong for diff=2");
    }

    /// untilPeriodId < currentPeriodId should revert with arithmetic error (underflow)
    function testDepositWithBonusInvalidUntilPeriod() public {
        // Start a new period so currentPid becomes 1
        uint256 newEnd = block.timestamp + 30 days;
        vm.prank(admin);
        vault.startNewPeriod(newEnd, 10, 1_000_000 ether, address(usdc));

        vm.prank(alice);
        vm.expectRevert();
        vault.depositWithBonus(100 ether, alice, 0);
    }

    /* ============ afterTokenTransfer() Tests ============ */

    /// @dev Stake should follow `transfer` and merge correctly when receiver already has a stake.
    function testTransferMovesStakeData() public {
        uint256 amt = 1_000 ether;

        // alice & bob both deposit
        _deposit(alice, amt); // ts = t0
        vm.warp(block.timestamp + 10);
        _deposit(bob, amt / 2); // ts = t0 + 10

        // Alice transfers her shares to Bob
        vm.prank(alice);
        vault.transfer(bob, amt);

        // alice position should be gone
        (uint256 aAmt,,) = vault.getUserStakeInfo(alice);
        assertEq(aAmt, 0, "Alice stake not cleared");

        // bob position should now be amt + amt/2 with correct weighted timestamp
        (uint256 bAmt, uint256 wts,) = vault.getUserStakeInfo(bob);
        assertEq(bAmt, (3 * amt) / 2, "Bob merged amount incorrect");
        // weightedTimestamp = (amt*t0 + (amt/2)*(t0+10)) / (1.5*amt) = t0 + 3.33…
        uint256 expectedWts = (block.timestamp - 10) + 3; // block.timestamp is t0+10 here
        assertApproxEqAbs(wts, expectedWts, 1, "Weighted timestamp skewed");
    }

    /// @dev transferFrom path should also move stake info (covers ERC20 permit / allowances).
    function testTransferFromMovesStakeData() public {
        uint256 amt = 500 ether;
        _deposit(alice, amt);

        // Grant allowance to bob and perform transferFrom
        vm.prank(alice);
        vault.approve(bob, amt);

        vm.prank(bob);
        vault.transferFrom(alice, bob, amt);

        (uint256 aAmt,,) = vault.getUserStakeInfo(alice);
        assertEq(aAmt, 0, "Stake stayed with Alice after transferFrom");

        (uint256 bAmt,,) = vault.getUserStakeInfo(bob);
        assertEq(bAmt, amt, "Stake did not reach Bob via transferFrom");
    }

    /// @dev Self‑transfer should be a no‑op and must not delete stake info.
    function testSelfTransferNoOp() public {
        uint256 amt = 750 ether;
        _deposit(alice, amt);

        vm.prank(alice);
        vault.transfer(alice, amt);

        (uint256 aAmt,,) = vault.getUserStakeInfo(alice);
        assertEq(aAmt, amt, "Selftransfer corrupted stake info");
    }

    /// @dev If sender already claimed in a period and receiver has not, transfer must revert.
    function testTransferAfterClaimReverts() public {
        uint256 amt = 1_000 ether;
        _deposit(alice, amt);
        _deposit(bob, amt);

        // Warp past period end so Alice can withdraw (and auto‑claim)
        vm.warp(endTime + 1);
        vm.prank(alice);
        vault.withdraw(amt / 2, alice, alice); // partial withdraw triggers _handleRewards

        // Now Alice tries to transfer remaining shares to Bob
        vm.prank(alice);
=======

        uint256 expected = (amount * 104) / 100; // +4 %
        assertEq(shares, expected, "Returned shares wrong");

        (uint256 aAmt,,) = vault.getUserStakeInfo(alice, vault.currentPeriodId());
        assertEq(aAmt, expected, "Stake amount without bonus");
        assertEq(vault.balanceOf(alice), expected, "Share balance wrong");

        // untilPeriodId stored correctly
        (,, uint256 pending) = vault.getUserStakeInfo(alice, vault.currentPeriodId());
        assertEq(pending, vault.calculateRewards(alice, vault.currentPeriodId()), "Pending mismatch");
    }

    function testDepositWithBonusTwoPeriodsAddsNinePercent() public {
        uint256 amount = 3_000 ether;
        uint256 untilPid = vault.currentPeriodId() + 2; // diff = 2 (10 %)
        uint256 shares = _depositWithBonus(bob, amount, untilPid);

        uint256 expected = (amount * 109) / 100;
        assertEq(shares, expected, "Shares wrong for diff=2");
        (uint256 bAmt,,) = vault.getUserStakeInfo(bob, vault.currentPeriodId());
        assertEq(bAmt, expected, "Stake amt wrong for diff=2");
    }

    /// untilPeriodId < currentPeriodId should revert with arithmetic error (underflow)
    function testDepositWithBonusInvalidUntilPeriod() public {
        // Start a new period so currentPid becomes 1
        uint256 newEnd = block.timestamp + 30 days;
        vm.prank(admin);
        vault.startNewPeriod(newEnd, 10, 1_000_000 ether, address(usdc));

        vm.prank(alice);
        vm.expectRevert();
        vault.depositWithBonus(100 ether, alice, 0);
    }

    /* ============ afterTokenTransfer() Tests ============ */

    /// @dev Stake should follow `transfer` and merge correctly when receiver already has a stake.
    function testTransferMovesStakeData() public {
        uint256 amt = 1_000 ether;

        // alice & bob both deposit
        _deposit(alice, amt); // ts = t0
        vm.warp(block.timestamp + 10);
        _deposit(bob, amt / 2); // ts = t0 + 10

        // Alice transfers her shares to Bob
        vm.prank(alice);
        vault.transfer(bob, amt);

        // alice position should be gone
        (uint256 aAmt,,) = vault.getUserStakeInfo(alice, vault.currentPeriodId());
        assertEq(aAmt, 0, "Alice stake not cleared");

        // bob position should now be amt + amt/2 with correct weighted timestamp
        (uint256 bAmt, uint256 wts,) = vault.getUserStakeInfo(bob, vault.currentPeriodId());
        assertEq(bAmt, (3 * amt) / 2, "Bob merged amount incorrect");
        // weightedTimestamp = (amt*t0 + (amt/2)*(t0+10)) / (1.5*amt) = t0 + 3.33…
        uint256 expectedWts = (block.timestamp - 10) + 3; // block.timestamp is t0+10 here
        assertApproxEqAbs(wts, expectedWts, 1, "Weighted timestamp skewed");
    }

    /// @dev transferFrom path should also move stake info (covers ERC20 permit / allowances).
    function testTransferFromMovesStakeData() public {
        uint256 amt = 500 ether;
        _deposit(alice, amt);

        // Grant allowance to bob and perform transferFrom
        vm.prank(alice);
        vault.approve(bob, amt);

        vm.prank(bob);
        vault.transferFrom(alice, bob, amt);

        (uint256 aAmt,,) = vault.getUserStakeInfo(alice, vault.currentPeriodId());
        assertEq(aAmt, 0, "Stake stayed with Alice after transferFrom");

        (uint256 bAmt,,) = vault.getUserStakeInfo(bob, vault.currentPeriodId());
        assertEq(bAmt, amt, "Stake did not reach Bob via transferFrom");
    }

    /// @dev Self‑transfer should be a no‑op and must not delete stake info.
    function testSelfTransferNoOp() public {
        uint256 amt = 750 ether;
        _deposit(alice, amt);

        vm.prank(alice);
        vault.transfer(alice, amt);

        (uint256 aAmt,,) = vault.getUserStakeInfo(alice, vault.currentPeriodId());
        assertEq(aAmt, amt, "Selftransfer corrupted stake info");
    }

    /// @dev If sender already claimed in a period and receiver has not, transfer must revert.
    function testTransferAfterClaimReverts() public {
        uint256 amt = 1_000 ether;
        _deposit(alice, amt);
        _deposit(bob, amt);

        // Warp past period end so Alice can withdraw (and auto‑claim)
        vm.warp(endTime + 1);
        // Start a new period so currentPid becomes 1
        vm.prank(admin);
        vault.startNewPeriod(block.timestamp + 30 days, 10, 1_000_000 ether, address(usdc));

        vm.prank(alice);
        vault.withdraw(amt / 2, alice, alice); // partial withdraw triggers _handleRewards

        // Now Alice tries to transfer remaining shares to Bob
        vm.prank(alice);
>>>>>>> 6549ae3f
        vm.expectRevert(StakedKinto.CannotTransferAfterClaim.selector);
        vault.transfer(bob, 500);
    }

    /* ============ Edge Cases Tests ============ */

    function testZeroDeposit() public {
        vm.prank(alice);
        // Use expectRevert with the specific error message
        vm.expectRevert(abi.encodeWithSignature("DepositTooSmall()"));
        vault.deposit(0, alice);
    }

    function testDepositToOtherReceiver() public {
        vm.prank(alice);
        vault.deposit(1000 * 1e18, bob);

        assertEq(vault.balanceOf(bob), 1000 * 1e18);
        assertEq(vault.balanceOf(alice), 0);

        // Check user stake info is for bob, not alice
        (uint256 amount,,) = vault.getUserStakeInfo(bob, vault.currentPeriodId());
        assertEq(amount, 1000 * 1e18);

        (amount,,) = vault.getUserStakeInfo(alice, vault.currentPeriodId());
        assertEq(amount, 0);
    }

    function testWithdrawForOtherOwner() public {
        // Alice deposits
        vm.prank(alice);
        vault.deposit(1000 * 1e18, alice);
        uint256 bobBalance = kToken.balanceOf(bob);

        // Advance time to after end date
        vm.warp(endTime + 1);

        // Start a new period so currentPid becomes 1
        vm.prank(admin);
        vault.startNewPeriod(block.timestamp + 30 days, 10, 1_000_000 ether, address(usdc));

        // Check the actual maxWithdraw value
        uint256 maxWithdrawAmount = vault.maxWithdraw(alice);

        // Alice approves bob to withdraw on her behalf
        vm.prank(alice);
        vault.approve(bob, 1000 * 1e18);

        // Bob withdraws on Alice's behalf (use the actual max amount)
        vm.prank(bob);
        vault.withdraw(maxWithdrawAmount, bob, alice);

        // Verify results
        assertEq(kToken.balanceOf(bob), bobBalance + maxWithdrawAmount);
        assertGt(usdc.balanceOf(bob), 0);
        assertEq(vault.balanceOf(alice), 0);
    }

    /* ======================= Helper ======================= */
    function _deposit(address user, uint256 amount) internal {
        vm.startPrank(user);
        kToken.approve(address(vault), amount);
        vault.deposit(amount, user);
        vm.stopPrank();
    }

    function _depositWithBonus(address user, uint256 amount, uint256 untilPid) internal returns (uint256 shares) {
        uint256 diff = untilPid - vault.currentPeriodId();
        uint256 bonusPct = 5 * diff; // 5 % per future period
        uint256 amountWithBonus = amount + (amount * bonusPct) / 100;
        vm.startPrank(user);
        kToken.approve(address(vault), amountWithBonus);
        shares = vault.depositWithBonus(amount, user, untilPid);
        vm.stopPrank();
    }
}<|MERGE_RESOLUTION|>--- conflicted
+++ resolved
@@ -448,11 +448,7 @@
         uint256 currentPid = vault.currentPeriodId();
         _depositWithBonus(alice, amount, currentPid);
 
-<<<<<<< HEAD
-        (uint256 aAmt,,) = vault.getUserStakeInfo(alice);
-=======
         (uint256 aAmt,,) = vault.getUserStakeInfo(alice, vault.currentPeriodId());
->>>>>>> 6549ae3f
         assertEq(aAmt, amount, "Unexpected bonus applied");
         assertEq(vault.balanceOf(alice), amount, "Shares mismatch");
     }
@@ -462,17 +458,16 @@
         uint256 amount = 2_000 ether;
         uint256 untilPid = vault.currentPeriodId() + 1; // lock one extra period
         uint256 shares = _depositWithBonus(alice, amount, untilPid);
-<<<<<<< HEAD
 
         uint256 expected = (amount * 104) / 100; // +4 %
         assertEq(shares, expected, "Returned shares wrong");
 
-        (uint256 aAmt,,) = vault.getUserStakeInfo(alice);
+        (uint256 aAmt,,) = vault.getUserStakeInfo(alice, vault.currentPeriodId());
         assertEq(aAmt, expected, "Stake amount without bonus");
         assertEq(vault.balanceOf(alice), expected, "Share balance wrong");
 
         // untilPeriodId stored correctly
-        (,, uint256 pending) = vault.getUserStakeInfo(alice);
+        (,, uint256 pending) = vault.getUserStakeInfo(alice, vault.currentPeriodId());
         assertEq(pending, vault.calculateRewards(alice, vault.currentPeriodId()), "Pending mismatch");
     }
 
@@ -483,7 +478,7 @@
 
         uint256 expected = (amount * 109) / 100;
         assertEq(shares, expected, "Shares wrong for diff=2");
-        (uint256 bAmt,,) = vault.getUserStakeInfo(bob);
+        (uint256 bAmt,,) = vault.getUserStakeInfo(bob, vault.currentPeriodId());
         assertEq(bAmt, expected, "Stake amt wrong for diff=2");
     }
 
@@ -515,114 +510,6 @@
         vault.transfer(bob, amt);
 
         // alice position should be gone
-        (uint256 aAmt,,) = vault.getUserStakeInfo(alice);
-        assertEq(aAmt, 0, "Alice stake not cleared");
-
-        // bob position should now be amt + amt/2 with correct weighted timestamp
-        (uint256 bAmt, uint256 wts,) = vault.getUserStakeInfo(bob);
-        assertEq(bAmt, (3 * amt) / 2, "Bob merged amount incorrect");
-        // weightedTimestamp = (amt*t0 + (amt/2)*(t0+10)) / (1.5*amt) = t0 + 3.33…
-        uint256 expectedWts = (block.timestamp - 10) + 3; // block.timestamp is t0+10 here
-        assertApproxEqAbs(wts, expectedWts, 1, "Weighted timestamp skewed");
-    }
-
-    /// @dev transferFrom path should also move stake info (covers ERC20 permit / allowances).
-    function testTransferFromMovesStakeData() public {
-        uint256 amt = 500 ether;
-        _deposit(alice, amt);
-
-        // Grant allowance to bob and perform transferFrom
-        vm.prank(alice);
-        vault.approve(bob, amt);
-
-        vm.prank(bob);
-        vault.transferFrom(alice, bob, amt);
-
-        (uint256 aAmt,,) = vault.getUserStakeInfo(alice);
-        assertEq(aAmt, 0, "Stake stayed with Alice after transferFrom");
-
-        (uint256 bAmt,,) = vault.getUserStakeInfo(bob);
-        assertEq(bAmt, amt, "Stake did not reach Bob via transferFrom");
-    }
-
-    /// @dev Self‑transfer should be a no‑op and must not delete stake info.
-    function testSelfTransferNoOp() public {
-        uint256 amt = 750 ether;
-        _deposit(alice, amt);
-
-        vm.prank(alice);
-        vault.transfer(alice, amt);
-
-        (uint256 aAmt,,) = vault.getUserStakeInfo(alice);
-        assertEq(aAmt, amt, "Selftransfer corrupted stake info");
-    }
-
-    /// @dev If sender already claimed in a period and receiver has not, transfer must revert.
-    function testTransferAfterClaimReverts() public {
-        uint256 amt = 1_000 ether;
-        _deposit(alice, amt);
-        _deposit(bob, amt);
-
-        // Warp past period end so Alice can withdraw (and auto‑claim)
-        vm.warp(endTime + 1);
-        vm.prank(alice);
-        vault.withdraw(amt / 2, alice, alice); // partial withdraw triggers _handleRewards
-
-        // Now Alice tries to transfer remaining shares to Bob
-        vm.prank(alice);
-=======
-
-        uint256 expected = (amount * 104) / 100; // +4 %
-        assertEq(shares, expected, "Returned shares wrong");
-
-        (uint256 aAmt,,) = vault.getUserStakeInfo(alice, vault.currentPeriodId());
-        assertEq(aAmt, expected, "Stake amount without bonus");
-        assertEq(vault.balanceOf(alice), expected, "Share balance wrong");
-
-        // untilPeriodId stored correctly
-        (,, uint256 pending) = vault.getUserStakeInfo(alice, vault.currentPeriodId());
-        assertEq(pending, vault.calculateRewards(alice, vault.currentPeriodId()), "Pending mismatch");
-    }
-
-    function testDepositWithBonusTwoPeriodsAddsNinePercent() public {
-        uint256 amount = 3_000 ether;
-        uint256 untilPid = vault.currentPeriodId() + 2; // diff = 2 (10 %)
-        uint256 shares = _depositWithBonus(bob, amount, untilPid);
-
-        uint256 expected = (amount * 109) / 100;
-        assertEq(shares, expected, "Shares wrong for diff=2");
-        (uint256 bAmt,,) = vault.getUserStakeInfo(bob, vault.currentPeriodId());
-        assertEq(bAmt, expected, "Stake amt wrong for diff=2");
-    }
-
-    /// untilPeriodId < currentPeriodId should revert with arithmetic error (underflow)
-    function testDepositWithBonusInvalidUntilPeriod() public {
-        // Start a new period so currentPid becomes 1
-        uint256 newEnd = block.timestamp + 30 days;
-        vm.prank(admin);
-        vault.startNewPeriod(newEnd, 10, 1_000_000 ether, address(usdc));
-
-        vm.prank(alice);
-        vm.expectRevert();
-        vault.depositWithBonus(100 ether, alice, 0);
-    }
-
-    /* ============ afterTokenTransfer() Tests ============ */
-
-    /// @dev Stake should follow `transfer` and merge correctly when receiver already has a stake.
-    function testTransferMovesStakeData() public {
-        uint256 amt = 1_000 ether;
-
-        // alice & bob both deposit
-        _deposit(alice, amt); // ts = t0
-        vm.warp(block.timestamp + 10);
-        _deposit(bob, amt / 2); // ts = t0 + 10
-
-        // Alice transfers her shares to Bob
-        vm.prank(alice);
-        vault.transfer(bob, amt);
-
-        // alice position should be gone
         (uint256 aAmt,,) = vault.getUserStakeInfo(alice, vault.currentPeriodId());
         assertEq(aAmt, 0, "Alice stake not cleared");
 
@@ -682,7 +569,6 @@
 
         // Now Alice tries to transfer remaining shares to Bob
         vm.prank(alice);
->>>>>>> 6549ae3f
         vm.expectRevert(StakedKinto.CannotTransferAfterClaim.selector);
         vault.transfer(bob, 500);
     }
