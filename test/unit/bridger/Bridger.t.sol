// SPDX-License-Identifier: MIT
pragma solidity ^0.8.18;

import "forge-std/Test.sol";
import "forge-std/console.sol";

<<<<<<< HEAD
import "@openzeppelin/contracts/token/ERC20/ERC20.sol";
import "@openzeppelin/contracts/token/ERC20/extensions/ERC20Permit.sol";
import "@openzeppelin/contracts/token/ERC20/extensions/ERC4626.sol";

=======
>>>>>>> 277a7569
import "@kinto-core/interfaces/bridger/IBridger.sol";
import "@kinto-core/bridger/Bridger.sol";

import "@kinto-core-test/helpers/UUPSProxy.sol";
import "@kinto-core-test/helpers/SignatureHelper.sol";
import "@kinto-core-test/helpers/SignatureHelper.sol";
import "@kinto-core-test/harness/BridgerHarness.sol";
import "@kinto-core-test/mock/BridgeMock.sol";
import "@kinto-core-test/SharedSetup.t.sol";

contract ERC20PermitToken is ERC20, ERC20Permit {
    constructor(string memory name, string memory symbol) ERC20(name, symbol) ERC20Permit(name) {}
}

contract BridgerTest is SignatureHelper, SharedSetup {
    address internal dai;
    address internal senderAccount;
    address internal connector;
    address internal l2Vault;
    address internal bridge;
    address internal router;
    address internal wEth;
    address internal usde;
    address internal sUsde;
    address internal wstEth;

    bytes internal constant EXEC_PAYLOAD = bytes("EXEC_PAYLOAD");
    bytes internal constant OPTIONS = bytes("OPTIONS ");

    uint256 internal constant MSG_GAS_LIMIT = 1e6;

    address internal kintoWallet;

    BridgerHarness internal bridger;
<<<<<<< HEAD
    IBridger.BridgeData internal mockBridgerData;
    IBridge internal bridgeMock;

    ERC20PermitToken internal sDAI;
=======
    IBridger.BridgeData internal emptyBridgerData;
>>>>>>> 277a7569

    function setUp() public override {
        super.setUp();

<<<<<<< HEAD
        kintoWallet = makeAddr("wallet");
        dai = makeAddr("dai");
        senderAccount = makeAddr("sender");
        connector = makeAddr("connector");
        l2Vault = makeAddr("l2Vault");
        bridge = makeAddr("bridge");
        router = makeAddr("router");
        wEth = makeAddr("weth");
        usde = makeAddr("usde");
        sUsde = makeAddr("susde");
        wstEth = makeAddr("wsteth");

        sDAI = new ERC20PermitToken("sDAI", "sDAI");
=======
        // if running local tests, we want to replace some hardcoded addresses that the bridger uses
        // with mocked contracts
        ERC20PermitToken sDAI = new ERC20PermitToken("sDAI", "sDAI");
        vm.etch(bridger.sDAI(), address(sDAI).code); // add sDAI code to sDAI address in Bridger

        emptyBridgerData = IBridger.BridgeData({
            vault: address(0),
            msgGasLimit: 0,
            connector: address(0),
            execPayload: bytes(""),
            options: bytes("")
        });
    }
>>>>>>> 277a7569

        bridgeMock = new BridgeMock();

        // deploy a new Bridger contract
        BridgerHarness implementation =
            new BridgerHarness(l2Vault, address(bridgeMock), router, wEth, dai, usde, sUsde, wstEth);
        address proxy = address(new UUPSProxy{salt: 0}(address(implementation), ""));
        bridger = BridgerHarness(payable(proxy));
        vm.label(address(bridger), 'bridger');

        vm.prank(_owner);
        bridger.initialize(senderAccount);

        address[] memory assets = new address[](1);
        assets[0] = address(sDAI);
        bool[] memory flags = new bool[](1);
        flags[0] = true;
        vm.prank(_owner);
        bridger.whitelistFinalAssets(assets, flags);

        mockBridgerData = IBridger.BridgeData({
            msgGasLimit: MSG_GAS_LIMIT,
            connector: connector,
            execPayload: EXEC_PAYLOAD,
            options: OPTIONS
        });
    }

    /* ============ depositBySig ============ */

    // deposit sDAI (no swap)
    function testDepositBySig_sDAI_WhenNoSwap() public {
        address assetToDeposit = address(sDAI);
        uint256 amountToDeposit = 1e18;
        uint256 balanceBefore = ERC20(assetToDeposit).balanceOf(address(bridger));
        deal(assetToDeposit, _user, amountToDeposit);

        assertEq(ERC20(assetToDeposit).balanceOf(_user), amountToDeposit);

        IBridger.SignatureData memory sigdata = _auxCreateBridgeSignature(
            kintoWallet,
            bridger,
            _user,
            assetToDeposit,
            assetToDeposit,
            amountToDeposit,
            amountToDeposit,
            _userPk,
            block.timestamp + 1000
        );

        bytes memory permitSignature = _auxCreatePermitSignature(
            IBridger.Permit(
                _user,
                address(bridger),
                amountToDeposit,
                ERC20Permit(assetToDeposit).nonces(_user),
                block.timestamp + 1000
            ),
            _userPk,
            ERC20Permit(assetToDeposit)
        );

        uint256 nonce = bridger.nonces(_user);

        vm.prank(_owner);

        vm.expectCall(
            address(bridgeMock),
            abi.encodeCall(
                bridgeMock.bridge, (kintoWallet, amountToDeposit, MSG_GAS_LIMIT, connector, EXEC_PAYLOAD, OPTIONS)
            )
        );
        bridger.depositBySig(permitSignature, sigdata, bytes(""), mockBridgerData);

        assertEq(bridger.nonces(_user), nonce + 1);
        assertEq(ERC20(assetToDeposit).balanceOf(address(bridger)), balanceBefore + amountToDeposit);
    }

    function testDepositBySig_RevertWhen_CallerIsNotOwnerOrSender() public {
        address assetToDeposit = address(sDAI);
        uint256 amountToDeposit = 1e18;
        deal(address(assetToDeposit), _user, amountToDeposit);

        IBridger.SignatureData memory sigdata = _auxCreateBridgeSignature(
            kintoWallet,
            bridger,
            _user,
            assetToDeposit,
            assetToDeposit,
            amountToDeposit,
            1,
            _userPk,
            block.timestamp + 1000
        );

        vm.expectRevert(IBridger.OnlyOwner.selector);
        vm.prank(_user);
        bridger.depositBySig(bytes(""), sigdata, bytes(""), mockBridgerData);
    }

    function testDepositBySig_RevertWhen_AmountIsZero() public {
        address assetToDeposit = address(sDAI);
        uint256 amountToDeposit = 0;
        deal(address(assetToDeposit), _user, amountToDeposit);

        IBridger.SignatureData memory sigdata = _auxCreateBridgeSignature(
            kintoWallet,
            bridger,
            _user,
            assetToDeposit,
            assetToDeposit,
            amountToDeposit,
            amountToDeposit,
            _userPk,
            block.timestamp + 1000
        );
        bytes memory permitSignature = _auxCreatePermitSignature(
            IBridger.Permit(
                _user,
                address(bridger),
                amountToDeposit,
                ERC20Permit(assetToDeposit).nonces(_user),
                block.timestamp + 1000
            ),
            _userPk,
            ERC20Permit(assetToDeposit)
        );
        vm.expectRevert(abi.encodeWithSelector(IBridger.InvalidAmount.selector, uint256(0)));
        vm.prank(_owner);
        bridger.depositBySig(permitSignature, sigdata, bytes(""), mockBridgerData);
    }

    /* ============ depositERC20 ============ */

    function testDepositERC20() public {
        uint256 amountToDeposit = 1e18;
        deal(address(sDAI), _user, amountToDeposit);

        vm.prank(_user);
        sDAI.approve(address(bridger), amountToDeposit);

        vm.prank(_user);
        vm.expectCall(
            address(bridgeMock),
            abi.encodeCall(
                bridgeMock.bridge, (kintoWallet, amountToDeposit, MSG_GAS_LIMIT, connector, EXEC_PAYLOAD, OPTIONS)
            )
        );
        bridger.depositERC20(
            address(sDAI), amountToDeposit, kintoWallet, address(sDAI), amountToDeposit, bytes(""), mockBridgerData
        );

        assertEq(sDAI.balanceOf(_user), 0);
        assertEq(sDAI.balanceOf(address(bridger)), amountToDeposit);
    }

    /* ============ depositETH ============ */

    function testDepositETH_RevertWhen_FinalAssetisNotAllowed() public {
        uint256 amountToDeposit = 1e18;
        vm.deal(_user, amountToDeposit);
        vm.startPrank(_owner);
        vm.expectRevert(abi.encodeWithSelector(IBridger.InvalidFinalAsset.selector, address(1)));
        bridger.depositETH{value: amountToDeposit}(kintoWallet, address(1), 1, bytes(""), mockBridgerData);
        vm.stopPrank();
    }

    function testDepositETH_RevertWhen_AmountIsZero() public {
        uint256 amountToDeposit = 0;
        vm.deal(_user, amountToDeposit);
        vm.startPrank(_owner);
        vm.expectRevert(abi.encodeWithSelector(IBridger.InvalidAmount.selector, amountToDeposit));
        bridger.depositETH{value: amountToDeposit}(kintoWallet, address(sDAI), 1, bytes(""), mockBridgerData);
        vm.stopPrank();
    }

    /* ============ bridgeDeposits ============ */

    function testBridgeDeposits() public {
        uint256 amountToDeposit = 1e18;
        deal(address(sDAI), address(bridger), amountToDeposit);

        vm.prank(_owner);
        vm.expectCall(
            address(bridgeMock),
            abi.encodeCall(
                bridgeMock.bridge, (l2Vault, amountToDeposit, MSG_GAS_LIMIT, connector, EXEC_PAYLOAD, OPTIONS)
            )
        );
        bridger.bridgeDeposits(address(sDAI), mockBridgerData);
    }

    function testBridgeDeposits_RevertWhen_NotOwner() public {
        vm.expectRevert(IBridger.OnlyOwner.selector);
        bridger.bridgeDeposits(address(sDAI), mockBridgerData);
    }

    /* ============ Whitelist ============ */

    function testWhitelistAsset() public {
        address asset = address(768);
        address[] memory assets = new address[](1);
        assets[0] = asset;
        bool[] memory flags = new bool[](1);
        flags[0] = true;
        vm.prank(_owner);
        bridger.whitelistAssets(assets, flags);
        assertEq(bridger.allowedAssets(asset), true);
    }

    function testWhitelistFinalAsset() public {
        address asset = address(768);
        address[] memory assets = new address[](1);
        assets[0] = asset;
        bool[] memory flags = new bool[](1);
        flags[0] = true;
        vm.prank(_owner);
        bridger.whitelistFinalAssets(assets, flags);
        assertEq(bridger.finalAllowedAssets(asset), true);
    }

    function testWhitelistAsset_RevertWhen_CallerIsNotOwner() public {
        vm.expectRevert("Ownable: caller is not the owner");
        bridger.whitelistAssets(new address[](1), new bool[](1));
    }

    function testWhitelistAsset_RevertWhen_LengthMismatch() public {
        vm.expectRevert(IBridger.InvalidAssets.selector);
        vm.prank(_owner);
        bridger.whitelistAssets(new address[](1), new bool[](2));
    }

<<<<<<< HEAD
=======
    /* ============ Swaps ============ */

    function testSetSwapsEnabled() public {
        vm.prank(_owner);
        bridger.setSwapsEnabled(true);
        assertEq(bridger.swapsEnabled(), true);
    }

    function testSetSwapsEnabled_RevertWhen_CallerIsNotOwner() public {
        vm.startPrank(_user);
        vm.expectRevert("Ownable: caller is not the owner");
        bridger.setSwapsEnabled(true);
        vm.stopPrank();
    }

    /* ============ bridgeDeposits ============ */

    function testBridgeDeposits_RevertsWhen_NotOwner() public {
        address asset = bridger.sDAI();
        uint256 amountToDeposit = 1e18;
        deal(address(asset), address(bridger), amountToDeposit);

        vm.expectRevert(IBridger.OnlyOwner.selector);
        bridger.bridgeDeposits(asset, amountToDeposit, emptyBridgerData);
    }

>>>>>>> 277a7569
    /* ============ Pause ============ */

    function testPauseWhenOwner() public {
        assertEq(bridger.paused(), false);
        vm.prank(_owner);
        bridger.pause();
        assertEq(bridger.paused(), true);
    }

    function testPause_RevertWhen_NotOwner() public {
        vm.expectRevert("Ownable: caller is not the owner");
        bridger.pause();
    }

    function testUnpauseWhenOwner() public {
        vm.prank(_owner);
        bridger.pause();

        assertEq(bridger.paused(), true);
        vm.prank(_owner);
        bridger.unpause();
        assertEq(bridger.paused(), false);
    }

    function testUnpause_RevertWhen_NotOwner() public {
        vm.expectRevert("Ownable: caller is not the owner");
        bridger.unpause();
    }

    /* ============ Sender account ============ */

    function testSetSenderAccount_RevertWhen_NotOwner() public {
        vm.expectRevert("Ownable: caller is not the owner");
        bridger.setSenderAccount(address(0xdead));
    }

    /* ============ EIP712 ============ */

    function testDomainSeparatorV4() public view {
        assertEq(
            bridger.domainSeparatorV4(),
            keccak256(
                abi.encode(
                    keccak256("EIP712Domain(string name,string version,uint256 chainId,address verifyingContract)"),
                    keccak256(bytes("Bridger")), // this contract's name
                    keccak256(bytes("1")), // version
                    block.chainid,
                    address(bridger)
                )
            ),
            "Domain separator is invalid"
        );
    }

    function testHashSignatureData(
        address wallet,
        address signer,
        address inputAsset,
        address finalAsset,
        uint256 amount,
        uint256 minReceive,
        uint256 nonce,
        uint256 expiresAt,
        bytes calldata signature
    ) public view {
        IBridger.SignatureData memory data = IBridger.SignatureData({
            kintoWallet: wallet,
            signer: signer,
            inputAsset: inputAsset,
            finalAsset: finalAsset,
            amount: amount,
            minReceive: minReceive,
            nonce: nonce,
            expiresAt: expiresAt,
            signature: signature
        });
        assertEq(
            bridger.hashSignatureData(data),
            keccak256(
                abi.encode(
                    keccak256(
                        "SignatureData(address kintoWallet,address signer,address inputAsset,uint256 amount,uint256 minReceive,address finalAsset,uint256 nonce,uint256 expiresAt)"
                    ),
                    wallet,
                    signer,
                    inputAsset,
                    amount,
                    minReceive,
                    finalAsset,
                    nonce,
                    expiresAt
                )
            ),
            "Signature data is invalid"
        );
    }
}<|MERGE_RESOLUTION|>--- conflicted
+++ resolved
@@ -4,13 +4,10 @@
 import "forge-std/Test.sol";
 import "forge-std/console.sol";
 
-<<<<<<< HEAD
 import "@openzeppelin/contracts/token/ERC20/ERC20.sol";
 import "@openzeppelin/contracts/token/ERC20/extensions/ERC20Permit.sol";
 import "@openzeppelin/contracts/token/ERC20/extensions/ERC4626.sol";
 
-=======
->>>>>>> 277a7569
 import "@kinto-core/interfaces/bridger/IBridger.sol";
 import "@kinto-core/bridger/Bridger.sol";
 
@@ -45,19 +42,15 @@
     address internal kintoWallet;
 
     BridgerHarness internal bridger;
-<<<<<<< HEAD
     IBridger.BridgeData internal mockBridgerData;
-    IBridge internal bridgeMock;
+    IBridge internal vault;
 
     ERC20PermitToken internal sDAI;
-=======
     IBridger.BridgeData internal emptyBridgerData;
->>>>>>> 277a7569
 
     function setUp() public override {
         super.setUp();
 
-<<<<<<< HEAD
         kintoWallet = makeAddr("wallet");
         dai = makeAddr("dai");
         senderAccount = makeAddr("sender");
@@ -71,27 +64,12 @@
         wstEth = makeAddr("wsteth");
 
         sDAI = new ERC20PermitToken("sDAI", "sDAI");
-=======
-        // if running local tests, we want to replace some hardcoded addresses that the bridger uses
-        // with mocked contracts
-        ERC20PermitToken sDAI = new ERC20PermitToken("sDAI", "sDAI");
-        vm.etch(bridger.sDAI(), address(sDAI).code); // add sDAI code to sDAI address in Bridger
-
-        emptyBridgerData = IBridger.BridgeData({
-            vault: address(0),
-            msgGasLimit: 0,
-            connector: address(0),
-            execPayload: bytes(""),
-            options: bytes("")
-        });
-    }
->>>>>>> 277a7569
-
-        bridgeMock = new BridgeMock();
+
+        vault = new BridgeMock();
 
         // deploy a new Bridger contract
         BridgerHarness implementation =
-            new BridgerHarness(l2Vault, address(bridgeMock), router, wEth, dai, usde, sUsde, wstEth);
+            new BridgerHarness(l2Vault, router, wEth, dai, usde, sUsde, wstEth);
         address proxy = address(new UUPSProxy{salt: 0}(address(implementation), ""));
         bridger = BridgerHarness(payable(proxy));
         vm.label(address(bridger), 'bridger');
@@ -107,6 +85,7 @@
         bridger.whitelistFinalAssets(assets, flags);
 
         mockBridgerData = IBridger.BridgeData({
+            vault: address(vault),
             msgGasLimit: MSG_GAS_LIMIT,
             connector: connector,
             execPayload: EXEC_PAYLOAD,
@@ -154,9 +133,9 @@
         vm.prank(_owner);
 
         vm.expectCall(
-            address(bridgeMock),
+            address(vault),
             abi.encodeCall(
-                bridgeMock.bridge, (kintoWallet, amountToDeposit, MSG_GAS_LIMIT, connector, EXEC_PAYLOAD, OPTIONS)
+                vault.bridge, (kintoWallet, amountToDeposit, MSG_GAS_LIMIT, connector, EXEC_PAYLOAD, OPTIONS)
             )
         );
         bridger.depositBySig(permitSignature, sigdata, bytes(""), mockBridgerData);
@@ -230,9 +209,9 @@
 
         vm.prank(_user);
         vm.expectCall(
-            address(bridgeMock),
+            address(vault),
             abi.encodeCall(
-                bridgeMock.bridge, (kintoWallet, amountToDeposit, MSG_GAS_LIMIT, connector, EXEC_PAYLOAD, OPTIONS)
+                vault.bridge, (kintoWallet, amountToDeposit, MSG_GAS_LIMIT, connector, EXEC_PAYLOAD, OPTIONS)
             )
         );
         bridger.depositERC20(
@@ -263,27 +242,6 @@
         vm.stopPrank();
     }
 
-    /* ============ bridgeDeposits ============ */
-
-    function testBridgeDeposits() public {
-        uint256 amountToDeposit = 1e18;
-        deal(address(sDAI), address(bridger), amountToDeposit);
-
-        vm.prank(_owner);
-        vm.expectCall(
-            address(bridgeMock),
-            abi.encodeCall(
-                bridgeMock.bridge, (l2Vault, amountToDeposit, MSG_GAS_LIMIT, connector, EXEC_PAYLOAD, OPTIONS)
-            )
-        );
-        bridger.bridgeDeposits(address(sDAI), mockBridgerData);
-    }
-
-    function testBridgeDeposits_RevertWhen_NotOwner() public {
-        vm.expectRevert(IBridger.OnlyOwner.selector);
-        bridger.bridgeDeposits(address(sDAI), mockBridgerData);
-    }
-
     /* ============ Whitelist ============ */
 
     function testWhitelistAsset() public {
@@ -319,35 +277,6 @@
         bridger.whitelistAssets(new address[](1), new bool[](2));
     }
 
-<<<<<<< HEAD
-=======
-    /* ============ Swaps ============ */
-
-    function testSetSwapsEnabled() public {
-        vm.prank(_owner);
-        bridger.setSwapsEnabled(true);
-        assertEq(bridger.swapsEnabled(), true);
-    }
-
-    function testSetSwapsEnabled_RevertWhen_CallerIsNotOwner() public {
-        vm.startPrank(_user);
-        vm.expectRevert("Ownable: caller is not the owner");
-        bridger.setSwapsEnabled(true);
-        vm.stopPrank();
-    }
-
-    /* ============ bridgeDeposits ============ */
-
-    function testBridgeDeposits_RevertsWhen_NotOwner() public {
-        address asset = bridger.sDAI();
-        uint256 amountToDeposit = 1e18;
-        deal(address(asset), address(bridger), amountToDeposit);
-
-        vm.expectRevert(IBridger.OnlyOwner.selector);
-        bridger.bridgeDeposits(asset, amountToDeposit, emptyBridgerData);
-    }
-
->>>>>>> 277a7569
     /* ============ Pause ============ */
 
     function testPauseWhenOwner() public {
