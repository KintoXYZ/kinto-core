// SPDX-License-Identifier: MIT

pragma solidity ^0.8.18;

import "@openzeppelin/contracts/utils/Strings.sol";

import "@kinto-core/KintoID.sol";
import "@kinto-core/interfaces/IKintoID.sol";

import "@kinto-core-test/SharedSetup.t.sol";
import "@kinto-core-test/helpers/UUPSProxy.sol";

contract KintoIDv2 is KintoID {
    constructor(address _walletFactory, address _faucet) KintoID(_walletFactory, _faucet) {}

    function newFunction() public pure returns (uint256) {
        return 1;
    }
}

contract KintoIDTest is SharedSetup {
    function setUp() public virtual override {
        super.setUp();
<<<<<<< HEAD

        // upgrade KintoId to undo the harness
        vm.startPrank(_owner);
        _kintoID.upgradeTo(address(new KintoID(address(_walletFactory))));
        vm.stopPrank();
    }

    function testUp() public view override {
        assertEq(_kintoID.name(), "Kinto ID");
        assertEq(_kintoID.symbol(), "KINTOID");
=======
        vm.startPrank(_owner);
        KintoIDv2 _implementationWithFaucet = new KintoIDv2(address(_walletFactory), address(_faucet));
        _kintoID.upgradeTo(address(_implementationWithFaucet));
        vm.stopPrank();
>>>>>>> 66d0b4ef
    }

    /* ============ Upgrade tests ============ */

    function testUpgradeTo() public {
        vm.startPrank(_owner);
        KintoIDv2 _implementationV2 = new KintoIDv2(address(_walletFactory), address(_faucet));
        _kintoID.upgradeTo(address(_implementationV2));

        // ensure that the _proxy is now pointing to the new implementation
        assertEq(KintoIDv2(address(_kintoID)).newFunction(), 1);
        vm.stopPrank();
    }

    function testUpgradeTo_RevertWhen_CallerIsNotOwner() public {
        KintoIDv2 _implementationV2 = new KintoIDv2(address(_walletFactory), address(_faucet));

        bytes memory err = abi.encodePacked(
            "AccessControl: account ",
            Strings.toHexString(address(this)),
            " is missing role ",
            Strings.toHexString(uint256(_kintoID.UPGRADER_ROLE()), 32)
        );
        vm.expectRevert(err);
        _kintoID.upgradeTo(address(_implementationV2));
    }

    function testAuthorizedCanUpgrade() public {
        assertEq(false, _kintoID.hasRole(_kintoID.UPGRADER_ROLE(), _upgrader));

        vm.startPrank(_owner);
        _kintoID.grantRole(_kintoID.UPGRADER_ROLE(), _upgrader);
        vm.stopPrank();

        // upgrade from the _upgrader account
        assertEq(true, _kintoID.hasRole(_kintoID.UPGRADER_ROLE(), _upgrader));

        KintoIDv2 _implementationV2 = new KintoIDv2(address(_walletFactory), address(_faucet));
        vm.prank(_upgrader);
        _kintoID.upgradeTo(address(_implementationV2));

        // re-wrap the _proxy
        assertEq(KintoIDv2(address(_kintoID)).newFunction(), 1);
    }

    /* ============ Mint tests ============ */

    function testMintIndividualKYC() public {
        IKintoID.SignatureData memory sigdata = _auxCreateSignature(_kintoID, _user, _userPk, block.timestamp + 1000);
        uint16[] memory traits = new uint16[](0);
        vm.startPrank(_kycProvider);
        assertEq(_kintoID.isKYC(_user), false);

        _kintoID.mintIndividualKyc(sigdata, traits);

        assertEq(_kintoID.isKYC(_user), true);
        assertEq(_kintoID.isIndividual(_user), true);
        assertEq(_kintoID.mintedAt(_user), block.timestamp);
        assertEq(_kintoID.hasTrait(_user, 1), false);
        assertEq(_kintoID.hasTrait(_user, 2), false);
        assertEq(_kintoID.balanceOf(_user), 1);
        assertEq(address(_user).balance, 1 ether / 2000);
    }

    function testMintCompanyKYC() public {
        IKintoID.SignatureData memory sigdata = _auxCreateSignature(_kintoID, _user, _userPk, block.timestamp + 1000);
        uint16[] memory traits = new uint16[](2);
        traits[0] = 2;
        traits[1] = 5;
        vm.startPrank(_kycProvider);
        _kintoID.mintCompanyKyc(sigdata, traits);
        assertEq(_kintoID.isKYC(_user), true);
        assertEq(_kintoID.isCompany(_user), true);
        assertEq(_kintoID.mintedAt(_user), block.timestamp);
        assertEq(_kintoID.hasTrait(_user, 1), false);
        assertEq(_kintoID.hasTrait(_user, 2), true);
        assertEq(_kintoID.hasTrait(_user, 5), true);
        assertEq(_kintoID.balanceOf(_user), 1);
        assertEq(address(_user).balance, 1 ether / 2000);
    }

    function testMintIndividualKYC_RevertWhen_InvalidSender() public {
        IKintoID.SignatureData memory sigdata = _auxCreateSignature(_kintoID, _user, _userPk, block.timestamp + 1000);
        uint16[] memory traits = new uint16[](1);
        traits[0] = 1;
        vm.startPrank(_user);
        vm.expectRevert(IKintoID.InvalidProvider.selector);
        _kintoID.mintIndividualKyc(sigdata, traits);
    }

    function testMintIndividualKYC_RevertWhen_InvalidSigner() public {
        IKintoID.SignatureData memory sigdata = _auxCreateSignature(_kintoID, _user, 5, block.timestamp + 1000);
        uint16[] memory traits = new uint16[](1);
        traits[0] = 1;
        vm.startPrank(_kycProvider);
        vm.expectRevert(IKintoID.InvalidSigner.selector);
        _kintoID.mintIndividualKyc(sigdata, traits);
    }

    function testMintIndividualKYC_RevertWhen_InvalidNonce() public {
        IKintoID.SignatureData memory sigdata = _auxCreateSignature(_kintoID, _user, _userPk, block.timestamp + 1000);
        uint16[] memory traits = new uint16[](1);
        traits[0] = 1;
        vm.startPrank(_kycProvider);
        _kintoID.mintIndividualKyc(sigdata, traits);
        vm.expectRevert(IKintoID.InvalidNonce.selector);
        _kintoID.mintIndividualKyc(sigdata, traits);
    }

    function testMintIndividualKYC_RevertWhen_ExpiredSignature() public {
        vm.warp(block.timestamp + 1000);
        IKintoID.SignatureData memory sigdata = _auxCreateSignature(_kintoID, _user, _userPk, block.timestamp - 1000);

        uint16[] memory traits = new uint16[](1);
        traits[0] = 1;

        vm.prank(_kycProvider);
        vm.expectRevert(IKintoID.SignatureExpired.selector);
        _kintoID.mintIndividualKyc(sigdata, traits);
    }

    function testMintIndividualKYC_RevertWhen_AlreadyMinted() public {
        IKintoID.SignatureData memory sigdata = _auxCreateSignature(_kintoID, _user, _userPk, block.timestamp + 1000);
        uint16[] memory traits = new uint16[](0);

        vm.prank(_kycProvider);
        _kintoID.mintIndividualKyc(sigdata, traits);

        // try minting again should revert
        sigdata = _auxCreateSignature(_kintoID, _user, _userPk, block.timestamp + 1000);
        vm.expectRevert(IKintoID.BalanceNotZero.selector);
        vm.prank(_kycProvider);
        _kintoID.mintIndividualKyc(sigdata, traits);
    }

    /* ============ Burn tests ============ */

    function testBurn_RevertWhen_UsingBurn() public {
        vm.expectRevert(abi.encodeWithSelector(IKintoID.MethodNotAllowed.selector, "Use burnKYC instead"));
        _kintoID.burn(1);
    }

    function testBurn_RevertWhen_BurnIsCalled() public {
        approveKYC(_kycProvider, _user, _userPk);
        uint256 tokenIdx = _kintoID.tokenOfOwnerByIndex(_user, 0);
        vm.prank(_user);
        vm.expectRevert(abi.encodeWithSelector(IKintoID.MethodNotAllowed.selector, "Use burnKYC instead"));
        _kintoID.burn(tokenIdx);
    }

    function testBurnKYC() public {
        approveKYC(_kycProvider, _user, _userPk);

        IKintoID.SignatureData memory sigdata = _auxCreateSignature(_kintoID, _user, _userPk, block.timestamp + 1000);
        vm.prank(_kycProvider);
        _kintoID.burnKYC(sigdata);
        assertEq(_kintoID.balanceOf(_user), 0);
    }

    function testBurnKYC_WhenCallerIsNotProvider() public {
        approveKYC(_kycProvider, _user, _userPk);

        IKintoID.SignatureData memory sigdata = _auxCreateSignature(_kintoID, _user, _userPk, block.timestamp + 1000);
        vm.expectRevert(IKintoID.InvalidProvider.selector);
        vm.startPrank(_user);
        _kintoID.burnKYC(sigdata);
    }

    function testBurnKYC_WhenUserIsNotKYCd() public {
        IKintoID.SignatureData memory sigdata = _auxCreateSignature(_kintoID, _user, _userPk, block.timestamp + 1000);
        vm.expectRevert(IKintoID.NothingToBurn.selector);
        vm.prank(_kycProvider);
        _kintoID.burnKYC(sigdata);
    }

    function testBurnKYC_WhenBurningTwice() public {
        approveKYC(_kycProvider, _user, _userPk);

        IKintoID.SignatureData memory sigdata = _auxCreateSignature(_kintoID, _user, _userPk, block.timestamp + 1000);
        vm.prank(_kycProvider);
        _kintoID.burnKYC(sigdata);

        sigdata = _auxCreateSignature(_kintoID, _user, _userPk, block.timestamp + 1000);
        vm.expectRevert(IKintoID.NothingToBurn.selector);
        vm.prank(_kycProvider);
        _kintoID.burnKYC(sigdata);
    }

    /* ============ Monitor tests ============ */

    function testMonitorNoChanges() public {
        vm.startPrank(_kycProvider);
        _kintoID.monitor(new address[](0), new IKintoID.MonitorUpdateData[][](0));
        assertEq(_kintoID.lastMonitoredAt(), block.timestamp);
    }

    function test_RevertWhen_LenghtMismatch() public {
        vm.expectRevert(IKintoID.LengthMismatch.selector);
        vm.prank(_kycProvider);
        _kintoID.monitor(new address[](2), new IKintoID.MonitorUpdateData[][](1));
    }

    function test_RevertWhen_TooManyAccounts() public {
        vm.expectRevert(IKintoID.AccountsAmountExceeded.selector);
        vm.prank(_kycProvider);
        _kintoID.monitor(new address[](201), new IKintoID.MonitorUpdateData[][](201));
    }

    function test_RevertWhen_CallerIsNotProvider(address someone) public {
        vm.assume(someone != _kycProvider);
        bytes memory err = abi.encodePacked(
            "AccessControl: account ",
            Strings.toHexString(address(this)),
            " is missing role ",
            Strings.toHexString(uint256(_kintoID.KYC_PROVIDER_ROLE()), 32)
        );
        vm.expectRevert(err);
        _kintoID.monitor(new address[](0), new IKintoID.MonitorUpdateData[][](0));
    }

    function testIsSanctionsMonitored() public {
        vm.prank(_kycProvider);
        _kintoID.monitor(new address[](0), new IKintoID.MonitorUpdateData[][](0));
        assertEq(_kintoID.isSanctionsMonitored(1), true);

        vm.warp(block.timestamp + 7 days);

        assertEq(_kintoID.isSanctionsMonitored(8), true);
        assertEq(_kintoID.isSanctionsMonitored(6), false);
    }

    function testMonitor_WhenPassingTraitsAndSactions() public {
        approveKYC(_kycProvider, _user, _userPk);

        // monitor
        address[] memory accounts = new address[](1);
        accounts[0] = _user;

        IKintoID.MonitorUpdateData[][] memory updates = new IKintoID.MonitorUpdateData[][](1);
        updates[0] = new IKintoID.MonitorUpdateData[](4);
        updates[0][0] = IKintoID.MonitorUpdateData(true, true, 5); // add trait 5
        updates[0][1] = IKintoID.MonitorUpdateData(true, false, 1); // remove trait 1
        updates[0][2] = IKintoID.MonitorUpdateData(false, true, 6); // add sanction 6
        updates[0][3] = IKintoID.MonitorUpdateData(false, false, 2); // remove sanction 2

        vm.prank(_kycProvider);
        _kintoID.monitor(accounts, updates);

        assertEq(_kintoID.hasTrait(_user, 5), true);
        assertEq(_kintoID.hasTrait(_user, 1), false);
        assertEq(_kintoID.isSanctionsSafeIn(_user, 5), true);
        assertEq(_kintoID.isSanctionsSafeIn(_user, 1), true);
        assertEq(_kintoID.isSanctionsSafeIn(_user, 6), false);
        assertEq(_kintoID.isSanctionsSafeIn(_user, 2), true);
    }

    /* ============ Trait tests ============ */

    function testAddTrait() public {
        approveKYC(_kycProvider, _user, _userPk);
        vm.prank(_kycProvider);
        _kintoID.addTrait(_user, 1);
        assertEq(_kintoID.lastMonitoredAt(), block.timestamp);
    }

    function testAddTrait_RevertWhen_CallerIsNotProvider() public {
        approveKYC(_kycProvider, _user, _userPk);
        bytes memory err = abi.encodePacked(
            "AccessControl: account ",
            Strings.toHexString(_user),
            " is missing role ",
            Strings.toHexString(uint256(_kintoID.KYC_PROVIDER_ROLE()), 32)
        );
        vm.expectRevert(err);
        vm.prank(_user);
        _kintoID.addTrait(_user, 1);
    }

    function testAddTrait_RevertWhen_UserIsNotKYCd() public {
        assertEq(_kintoID.isKYC(_user), false);
        vm.expectRevert(IKintoID.KYCRequired.selector);
        vm.prank(_kycProvider);
        _kintoID.addTrait(_user, 1);
    }

    function testRemoveTrait() public {
        vm.startPrank(_kycProvider);
        IKintoID.SignatureData memory sigdata = _auxCreateSignature(_kintoID, _user, _userPk, block.timestamp + 1000);
        uint16[] memory traits = new uint16[](1);
        traits[0] = 1;
        _kintoID.mintIndividualKyc(sigdata, traits);
        _kintoID.addTrait(_user, 1);
        assertEq(_kintoID.hasTrait(_user, 1), true);
        _kintoID.removeTrait(_user, 1);
        assertEq(_kintoID.hasTrait(_user, 1), false);
        assertEq(_kintoID.lastMonitoredAt(), block.timestamp);
    }

    function testRemoveTrait_RevertWhen_CallerIsNotProvider() public {
        approveKYC(_kycProvider, _user, _userPk);

        bytes memory err = abi.encodePacked(
            "AccessControl: account ",
            Strings.toHexString(_user),
            " is missing role ",
            Strings.toHexString(uint256(_kintoID.KYC_PROVIDER_ROLE()), 32)
        );
        vm.expectRevert(err);
        vm.prank(_user);
        _kintoID.removeTrait(_user, 1);
    }

    function testRemoveTrait_RevertWhen_AccountIsNotKYCd() public {
        vm.expectRevert(IKintoID.KYCRequired.selector);
        vm.prank(_kycProvider);
        _kintoID.removeTrait(_user, 1);
    }

    function testTrais() public {
        approveKYC(_kycProvider, _user, _userPk);

        vm.startPrank(_kycProvider);

        _kintoID.addTrait(_user, 0);
        _kintoID.addTrait(_user, 1);
        _kintoID.addTrait(_user, 2);

        vm.stopPrank();

        bool[] memory traits = _kintoID.traits(_user);
        assertEq(traits[0], true);
        assertEq(traits[1], true);
        assertEq(traits[2], true);
        assertEq(traits[3], false);
    }

    /* ============ Sanction tests ============ */

    function testAddSanction() public {
        vm.startPrank(_kycProvider);
        IKintoID.SignatureData memory sigdata = _auxCreateSignature(_kintoID, _user, _userPk, block.timestamp + 1000);
        uint16[] memory traits = new uint16[](1);
        traits[0] = 1;
        _kintoID.mintIndividualKyc(sigdata, traits);
        _kintoID.addSanction(_user, 1);
        assertEq(_kintoID.isSanctionsSafeIn(_user, 1), false);
        assertEq(_kintoID.isSanctionsSafe(_user), false);
        assertEq(_kintoID.lastMonitoredAt(), block.timestamp);
    }

    function testRemoveSancion() public {
        vm.startPrank(_kycProvider);
        IKintoID.SignatureData memory sigdata = _auxCreateSignature(_kintoID, _user, _userPk, block.timestamp + 1000);
        uint16[] memory traits = new uint16[](1);
        traits[0] = 1;
        _kintoID.mintIndividualKyc(sigdata, traits);
        _kintoID.addSanction(_user, 1);
        assertEq(_kintoID.isSanctionsSafeIn(_user, 1), false);
        _kintoID.removeSanction(_user, 1);
        assertEq(_kintoID.isSanctionsSafeIn(_user, 1), true);
        assertEq(_kintoID.isSanctionsSafe(_user), true);
        assertEq(_kintoID.lastMonitoredAt(), block.timestamp);
    }

    function testAddSanction_RevertWhen_CallerIsNotKYCProvider() public {
        approveKYC(_kycProvider, _user, _userPk, new uint16[](1));

        bytes memory err = abi.encodePacked(
            "AccessControl: account ",
            Strings.toHexString(_user),
            " is missing role ",
            Strings.toHexString(uint256(_kintoID.KYC_PROVIDER_ROLE()), 32)
        );
        vm.expectRevert(err);
        vm.prank(_user);
        _kintoID.addSanction(_user2, 1);
    }

    function testRemoveSanction_RevertWhen_CallerIsNotKYCProvider() public {
        approveKYC(_kycProvider, _user, _userPk);

        vm.prank(_kycProvider);
        _kintoID.addSanction(_user, 1);
        assertEq(_kintoID.isSanctionsSafeIn(_user, 1), false);

        bytes memory err = abi.encodePacked(
            "AccessControl: account ",
            Strings.toHexString(_user),
            " is missing role ",
            Strings.toHexString(uint256(_kintoID.KYC_PROVIDER_ROLE()), 32)
        );
        vm.expectRevert(err);
        vm.prank(_user);
        _kintoID.removeSanction(_user2, 1);
    }

    function testAddSanction_RevertWhen_AccountIsNotKYCd() public {
        vm.expectRevert(IKintoID.KYCRequired.selector);
        vm.prank(_kycProvider);
        _kintoID.addSanction(_user, 1);
    }

    function testRemoveSanction_RevertWhen_AccountIsNotKYCd() public {
        vm.expectRevert(IKintoID.KYCRequired.selector);
        vm.prank(_kycProvider);
        _kintoID.removeSanction(_user, 1);
    }

    /* ============ Transfer tests ============ */

    function test_RevertWhen_TransfersAreDisabled() public {
        approveKYC(_kycProvider, _user, _userPk);
        uint256 tokenIdx = _kintoID.tokenOfOwnerByIndex(_user, 0);
        vm.prank(_user);
        vm.expectRevert(IKintoID.OnlyMintBurnOrTransfer.selector);
        _kintoID.safeTransferFrom(_user, _user2, tokenIdx);
    }

    function testDappSignature() public {
        // vm.startPrank(_kycProvider);
        // bytes memory sig = hex"0fcafa82e64fcfd3c38209e23270274132e88061f1718c7ff45e8c0ddbbe7cdd59b5af57e10a5d8221baa6ae37b57d02acace7e25fc29cb4025f15269e0939aa1b";
        // bool valid = _auxDappSignature(
        //     IKintoID.SignatureData(
        //         0xf1cE2ca79D49B431652F9597947151cf21efB9C3,
        //         0xf1cE2ca79D49B431652F9597947151cf21efB9C3,
        //         0,
        //         1680614821,
        //         sig
        //     )
        // );
        // assertEq(valid, true);
    }

    /* ============ Supports Interface tests ============ */

    function testSupportsInterface() public view {
        bytes4 InterfaceERC721Upgradeable = bytes4(keccak256("balanceOf(address)"))
            ^ bytes4(keccak256("ownerOf(uint256)")) ^ bytes4(keccak256("safeTransferFrom(address,address,uint256,bytes)"))
            ^ bytes4(keccak256("safeTransferFrom(address,address,uint256)"))
            ^ bytes4(keccak256("transferFrom(address,address,uint256)")) ^ bytes4(keccak256("approve(address,uint256)"))
            ^ bytes4(keccak256("setApprovalForAll(address,bool)")) ^ bytes4(keccak256("getApproved(uint256)"))
            ^ bytes4(keccak256("isApprovedForAll(address,address)"));

        assertTrue(_kintoID.supportsInterface(InterfaceERC721Upgradeable));
    }
}<|MERGE_RESOLUTION|>--- conflicted
+++ resolved
@@ -21,23 +21,21 @@
 contract KintoIDTest is SharedSetup {
     function setUp() public virtual override {
         super.setUp();
-<<<<<<< HEAD
 
         // upgrade KintoId to undo the harness
         vm.startPrank(_owner);
-        _kintoID.upgradeTo(address(new KintoID(address(_walletFactory))));
+        _kintoID.upgradeTo(address(new KintoID(address(_walletFactory), address(_faucet))));
         vm.stopPrank();
     }
 
-    function testUp() public view override {
+    function testUp() public override {
         assertEq(_kintoID.name(), "Kinto ID");
         assertEq(_kintoID.symbol(), "KINTOID");
-=======
+
         vm.startPrank(_owner);
         KintoIDv2 _implementationWithFaucet = new KintoIDv2(address(_walletFactory), address(_faucet));
         _kintoID.upgradeTo(address(_implementationWithFaucet));
         vm.stopPrank();
->>>>>>> 66d0b4ef
     }
 
     /* ============ Upgrade tests ============ */
