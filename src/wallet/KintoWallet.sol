// SPDX-License-Identifier: MIT
pragma solidity ^0.8.18;

import "@openzeppelin/contracts/utils/Address.sol";
import "@openzeppelin/contracts/utils/cryptography/ECDSA.sol";
import "@openzeppelin/contracts-upgradeable/proxy/utils/Initializable.sol";
import "@openzeppelin/contracts/interfaces/IERC20.sol";
import "@aa/core/BaseAccount.sol";
import "@aa/samples/callback/TokenCallbackHandler.sol";

import "../interfaces/IKintoID.sol";
import "../interfaces/IKintoEntryPoint.sol";
import "../interfaces/IKintoWallet.sol";
import "../interfaces/IEngenCredits.sol";
import "../interfaces/bridger/IBridgerL2.sol";
import "../governance/EngenGovernance.sol";
import "../interfaces/IKintoAppRegistry.sol";
import "../libraries/ByteSignature.sol";

/**
 * @title KintoWallet
 * @dev Kinto Smart Contract Wallet. Supports EIP-4337.
 *     has execute, eth handling methods and has a single signer
 *     that can send requests through the entryPoint.
 */
contract KintoWallet is Initializable, BaseAccount, TokenCallbackHandler, IKintoWallet {
    using ECDSA for bytes32;
    using Address for address;

    /* ============ Constants & Immutables ============ */
    IKintoID public immutable override kintoID;
    IEntryPoint private immutable _entryPoint;

    uint8 public constant override MAX_SIGNERS = 3;
    uint8 public constant override SINGLE_SIGNER = 1;
    uint8 public constant override MINUS_ONE_SIGNER = 2;
    uint8 public constant override ALL_SIGNERS = 3;
    uint256 public constant override RECOVERY_TIME = 7 days;
    uint256 public constant WALLET_TARGET_LIMIT = 3; // max number of calls to wallet within a batch
    uint256 internal constant SIG_VALIDATION_SUCCESS = 0;
    address internal constant SOCKET = 0x3e9727470C66B1e77034590926CDe0242B5A3dCc;
    address internal constant ADMIN_WALLET = 0x2e2B1c42E38f5af81771e65D87729E57ABD1337a;
    address internal constant BRIDGER_MAINNET = 0x0f1b7bd7762662B23486320AA91F30312184f70C;
    address internal constant BRIDGER_ARBITRUM = 0xb7DfE09Cf3950141DFb7DB8ABca90dDef8d06Ec0;
    address internal constant BRIDGER_BASE = 0x361C9A99Cf874ec0B0A0A89e217Bf0264ee17a5B;

    /* ============ State Variables ============ */

    uint8 public override signerPolicy = 1; // 1 = single signer, 2 = n-1 required, 3 = all required
    uint256 public override inRecovery; // 0 if not in recovery, timestamp when initiated otherwise

    address[] public override owners;
    address public override recoverer;
    mapping(address => bool) public override funderWhitelist;
    mapping(address => address) public override appSigner;
    mapping(address => bool) public override appWhitelist;
    IKintoAppRegistry public immutable override appRegistry;

    /* ============ Events ============ */
    event KintoWalletInitialized(IEntryPoint indexed entryPoint, address indexed owner);
    event WalletPolicyChanged(uint256 newPolicy, uint256 oldPolicy);
    event RecovererChanged(address indexed newRecoverer, address indexed recoverer);
    event SignersChanged(address[] newSigners, address[] oldSigners);
    event AppKeyCreated(address indexed appKey, address indexed signer);

    /* ============ Modifiers ============ */

    modifier onlySelf() {
        _onlySelf();
        _;
    }

    modifier onlyFactory() {
        _onlyFactory();
        _;
    }

    /* ============ Constructor & Initializers ============ */

    constructor(IEntryPoint __entryPoint, IKintoID _kintoID, IKintoAppRegistry _kintoApp) {
        _entryPoint = __entryPoint;
        kintoID = _kintoID;
        appRegistry = _kintoApp;
        _disableInitializers();
    }

    receive() external payable {}

    /**
     * @dev The _entryPoint member is immutable, to reduce gas consumption.  To upgrade EntryPoint,
     * a new implementation of SimpleAccount must be deployed with the new EntryPoint address, then upgrading
     * the implementation by calling `upgradeTo()`
     */
    function initialize(address anOwner, address _recoverer) external virtual initializer onlyFactory {
        owners.push(anOwner);
        signerPolicy = SINGLE_SIGNER;
        recoverer = _recoverer;
        emit KintoWalletInitialized(_entryPoint, anOwner);
    }

    /* ============ Execution methods ============ */

    /**
     * execute a transaction (called directly from entryPoint)
     */
    function execute(address dest, uint256 value, bytes calldata func) external override {
        _requireFromEntryPoint();
        _executeInner(dest, value, func);
        // If can transact, cancel recovery
        inRecovery = 0;
    }

    /**
     * execute a sequence of transactions
     */
    function executeBatch(address[] calldata dest, uint256[] calldata values, bytes[] calldata func)
        external
        override
    {
        _requireFromEntryPoint();
        if (dest.length != func.length || values.length != dest.length) revert LengthMismatch();
        for (uint256 i = 0; i < dest.length; i++) {
            _executeInner(dest[i], values[i], func[i]);
        }
        // if can transact, cancel recovery
        inRecovery = 0;
    }

    /* ============ Signer Management ============ */

    /**
     * @dev Change signer policy
     * @param newPolicy new policy
     */
    function setSignerPolicy(uint8 newPolicy) public override onlySelf {
        _setSignerPolicy(newPolicy);
    }

    /**
     * @dev Change signers and policy (if new)
     * @param newSigners new signers array
     */
    function resetSigners(address[] calldata newSigners, uint8 policy) external override onlySelf {
        if (newSigners.length == 0) revert EmptySigners();
        if (newSigners[0] != owners[0]) revert InvalidSigner(); // first signer must be the same unless recovery
        _resetSigners(newSigners, policy);
    }

<<<<<<< HEAD
    /* ============ Engen Claim Simplification ============ */

    function claimEngen(uint8, uint8, uint8) external override onlySelf {
        IEngenCredits(0xD1295F0d8789c3E0931A04F91049dB33549E9C8F).mintCredits();
        // EngenGovernance engenGovernance = EngenGovernance(payable(0x27926a991BB0193Bf5b679bdb6Cb3d3B6581084E));
        // // Proposal Ids
        // engenGovernance.castVote(
        //     24640268303604123367604248731438451741133735639440884241608376066048405258623, firstVote
        // );
        // engenGovernance.castVote(
        //     69259567918809410022866073051095979301361906222924053628133734242718784222981, secondVote
        // );
        // engenGovernance.castVote(
        //     26983347209218759642900171857141796671383870364224371632863277350282545068073, thirdVote
        // );
        // claim commitment
        IBridgerL2(0x26181Dfc530d96523350e895180b09BAf3d816a0).claimCommitment();
    }

=======
>>>>>>> 2cd061ae
    /* ============ Whitelist Management ============ */

    /**
     * @dev Changed the valid funderWhitelist addresses
     * @param newWhitelist new funders array
     * @param flags whether to allow or disallow the funder
     */
    function setFunderWhitelist(address[] calldata newWhitelist, bool[] calldata flags) external override onlySelf {
        if (newWhitelist.length != flags.length) revert LengthMismatch();
        for (uint256 i = 0; i < newWhitelist.length; i++) {
            funderWhitelist[newWhitelist[i]] = flags[i];
        }
    }

    /**
     * @dev Check if a funder is whitelisted or an owner
     * @param funder funder address
     * @return whether the funder is whitelisted
     */
    function isFunderWhitelisted(address funder) external view override returns (bool) {
        if (isBridgeContract(funder)) return true;
        for (uint256 i = 0; i < owners.length; i++) {
            if (owners[i] == funder) {
                return true;
            }
        }
        return funderWhitelist[funder];
    }

    /* ============ Token & App whitelists ============ */

    /**
     * @dev Allows the wallet to transact with specific apps
     * @param apps apps array
     * @param flags whether to allow or disallow the app
     */
    function whitelistApp(address[] calldata apps, bool[] calldata flags) external override onlySelf {
        if (apps.length != flags.length) revert LengthMismatch();
        for (uint256 i = 0; i < apps.length; i++) {
            // Revoke app key if app is removed
            if (!flags[i] && appSigner[apps[i]] != address(0)) {
                appSigner[apps[i]] = address(0);
            }
            appWhitelist[apps[i]] = flags[i];
        }
    }

    /* ============ App Keys ============ */

    /**
     * @dev Set the app key for a specific app
     * @param app app address
     * @param signer signer for the app
     */
    function setAppKey(address app, address signer) public override onlySelf {
        // Allow 0 in signer to allow revoking the appkey
        if (app == address(0)) revert InvalidApp();
        if (!appWhitelist[app]) revert AppNotWhitelisted();
        if (appSigner[app] == signer) revert InvalidSigner();
        appSigner[app] = signer;
        emit AppKeyCreated(app, signer);
    }

    /**
     * @dev Whitelist an app and set the app key
     * @param app app address
     * @param signer signer for the app
     */
    function whitelistAppAndSetKey(address app, address signer) external override onlySelf {
        appWhitelist[app] = true;
        setAppKey(app, signer);
    }

    /* ============ Recovery Process ============ */

    /**
     * @dev Start the recovery process
     * Can only be called by the factory through a privileged signer
     */
    function startRecovery() external override onlyFactory {
        inRecovery = block.timestamp;
    }

    /**
     * @dev Finish the recovery process and resets the signers
     * Can only be called by the factory through a privileged signer
     * @param newSigners new signers array
     */
    function completeRecovery(address[] calldata newSigners) external override onlyFactory {
        if (newSigners.length == 0) revert EmptySigners();
        if (inRecovery == 0) revert RecoveryNotStarted();
        if (block.timestamp <= (inRecovery + RECOVERY_TIME)) revert RecoveryTimeNotElapsed();
        if (owners[0] != newSigners[0] && (kintoID.isKYC(owners[0]) || !kintoID.isKYC(newSigners[0]))) {
            revert OwnerKYCMustBeBurned();
        }
        _resetSigners(newSigners, SINGLE_SIGNER);
        inRecovery = 0;
    }

    /**
     * @dev Change the recoverer
     * @param newRecoverer new recoverer address
     */
    function changeRecoverer(address newRecoverer) external override onlyFactory {
        if (newRecoverer == address(0) || newRecoverer == recoverer) revert InvalidRecoverer();
        emit RecovererChanged(newRecoverer, recoverer);
        recoverer = newRecoverer;
    }

    /**
     * @dev Cancel the recovery process
     * Can only be called by the account holder if he regains access to his wallet
     */
    function cancelRecovery() public override onlySelf {
        if (inRecovery > 0) {
            inRecovery = 0;
        }
    }

    /* ============ View Functions ============ */

    // @inheritdoc BaseAccount
    function entryPoint() public view virtual override returns (IEntryPoint) {
        return _entryPoint;
    }

    function getNonce() public view virtual override(BaseAccount, IKintoWallet) returns (uint256) {
        return super.getNonce();
    }

    function getOwnersCount() external view override returns (uint256) {
        return owners.length;
    }

    /* ============ IAccountOverrides ============ */

    /// implement template method of BaseAccount
    /// @dev we don't want to do requires here as it would revert the whole transaction
    /// @dev this is very similar to SponsorPaymaster._decodeCallData, consider unifying
    function _validateSignature(UserOperation calldata userOp, bytes32 userOpHash)
        internal
        virtual
        override
        returns (uint256 validationData)
    {
        if (!kintoID.isKYC(owners[0])) return SIG_VALIDATION_FAILED; // check first owner is KYC'ed

        (address target, bool batch) = _decodeCallData(userOp.callData);
        address app = appRegistry.getSponsor(target);
        bytes32 hashData = userOpHash.toEthSignedMessageHash();

        // todo: remove this once the app key flow and pimlico errors are gone
        if ((app == SOCKET && address(this) != ADMIN_WALLET)) {
            return _verifySingleSignature(owners[0], hashData, userOp.signature);
        }

        // if using an app key, no calls to wallet are allowed
        // check if an app key is set
        if (appSigner[app] != address(0)) {
            if (_verifySingleSignature(appSigner[app], hashData, userOp.signature) == SIG_VALIDATION_SUCCESS) {
                return ((target != address(this)) && (!batch || _verifyBatch(app, userOp.callData, true)))
                    ? SIG_VALIDATION_SUCCESS
                    : SIG_VALIDATION_FAILED;
            }
        }

        // if app key is not set or signature is not valid, verify signer policy
        if (
            (
                signerPolicy == SINGLE_SIGNER
                    && _verifySingleSignature(owners[0], hashData, userOp.signature) == SIG_VALIDATION_SUCCESS
            ) || (signerPolicy != SINGLE_SIGNER && _verifyMultipleSignatures(hashData, userOp.signature))
        ) {
            // allow wallet calls based on batch rules
            return
                (!batch || _verifyBatch(app, userOp.callData, false)) ? SIG_VALIDATION_SUCCESS : SIG_VALIDATION_FAILED;
        }

        return SIG_VALIDATION_FAILED;
    }

    /* ============ Internal/Private Functions ============ */

    /// @dev when `executeBatch`batches user operations, we use the last op on the batch to identify who is the sponsor that will
    // be paying for all the ops within that batch. The following rules must be met:
    // - all targets must be either a sponsored contract or a child (same if using an app key)
    // - no more than WALLET_TARGET_LIMIT ops allowed. If using an app key, NO wallet calls are allowed
    function _verifyBatch(address sponsor, bytes calldata callData, bool appKey) private view returns (bool) {
        (address[] memory targets,,) = abi.decode(callData[4:], (address[], uint256[], bytes[]));
        uint256 walletCalls = 0;

        // if app key is true, ensure its rules are respected (no wallet calls are allowed and all targets are sponsored or child)
        if (appKey) {
            for (uint256 i = 0; i < targets.length; i++) {
                if (targets[i] == address(this) || !_isSponsoredOrChild(sponsor, targets[i])) {
                    return false;
                }
            }
        } else {
            // if not set, ensure all targets are sponsored or child and that the wallet call limit is respected
            for (uint256 i = 0; i < targets.length; i++) {
                if (targets[i] == address(this)) {
                    walletCalls++;
                    if (walletCalls > WALLET_TARGET_LIMIT) {
                        return false;
                    }
                } else if (!_isSponsoredOrChild(sponsor, targets[i])) {
                    return false;
                }
            }
        }
        return true;
    }

    function _isSponsoredOrChild(address sponsor, address target) private view returns (bool) {
        return appRegistry.isSponsored(sponsor, target) || appRegistry.childToParentContract(target) == sponsor;
    }

    // @notice ensures signer has signed the hash
    function _verifySingleSignature(address signer, bytes32 hashData, bytes memory signature)
        private
        pure
        returns (uint256)
    {
        if (signer != hashData.recover(signature)) {
            return SIG_VALIDATION_FAILED;
        }
        return _packValidationData(false, 0, 0);
    }

    // @notice ensures required signers have signed the hash
    function _verifyMultipleSignatures(bytes32 hashData, bytes memory signature) private view returns (bool) {
        // calculate required signers
        uint256 requiredSigners =
            signerPolicy == ALL_SIGNERS ? owners.length : (signerPolicy == SINGLE_SIGNER ? 1 : owners.length - 1);
        if (signature.length != 65 * requiredSigners) return false;

        // check if all required signers have signed
        bool[] memory hasSigned = new bool[](owners.length);
        bytes[] memory signatures = ByteSignature.extractSignatures(signature, requiredSigners);

        for (uint256 i = 0; i < signatures.length; i++) {
            address recovered = hashData.recover(signatures[i]);
            for (uint256 j = 0; j < owners.length; j++) {
                if (owners[j] == recovered && !hasSigned[j]) {
                    hasSigned[j] = true;
                    requiredSigners--;
                    break; // once the owner is found
                }
            }
        }

        // return true if all required signers have signed, otherwise return false
        return requiredSigners == 0;
    }

    /**
     * @dev Change signer policy
     * @param newPolicy new policy
     */
    function _setSignerPolicy(uint8 newPolicy) internal {
        if (newPolicy == 0 || newPolicy >= 4 || newPolicy == signerPolicy) {
            revert InvalidPolicy(newPolicy);
        }
        if (newPolicy != SINGLE_SIGNER && owners.length <= 1) revert InvalidPolicy(newPolicy);
        emit WalletPolicyChanged(newPolicy, signerPolicy);
        signerPolicy = newPolicy;
    }

    // @dev SINGLE_SIGNER policy expects the wallet to have only one owner though this is not enforced.
    // Any "extra" owners won't be considered when validating the signature.
    function _resetSigners(address[] calldata newSigners, uint8 _policy) internal {
        if (newSigners.length > MAX_SIGNERS) revert MaxSignersExceeded();
        if (newSigners[0] == address(0) || !kintoID.isKYC(newSigners[0])) revert KYCRequired();

        // ensure no duplicate signers
        for (uint256 i = 0; i < newSigners.length; i++) {
            for (uint256 j = i + 1; j < newSigners.length; j++) {
                if (newSigners[i] == newSigners[j]) revert DuplicateSigner();
            }
        }

        // ensure all signers are valid
        for (uint256 i = 0; i < newSigners.length; i++) {
            if (newSigners[i] == address(0)) revert InvalidSigner();
        }

        owners = newSigners;

        // change policy if needed
        if (_policy != SINGLE_SIGNER && newSigners.length == 1) revert InvalidSingleSignerPolicy();
        if (_policy != signerPolicy) {
            _setSignerPolicy(_policy);
        }

        emit SignersChanged(newSigners, owners);
    }

    function _onlySelf() internal view {
        // directly through the account itself (which gets redirected through execute())
        if (msg.sender != address(this)) revert OnlySelf();
    }

    function _onlyFactory() internal view {
        //directly through the factory
        if (msg.sender != IKintoEntryPoint(address(_entryPoint)).walletFactory()) revert OnlyFactory();
    }

    function _executeInner(address dest, uint256 value, bytes calldata func) internal {
        // if target is a contract, check if it's whitelisted
        address sponsor = appRegistry.getSponsor(dest);
        if (!appWhitelist[sponsor] && dest != address(this) && sponsor != SOCKET) {
            revert AppNotWhitelisted();
        }

        dest.functionCallWithValue(func, value);
    }

    // extracts `target` contract and whether it is an execute or executeBatch call from the callData
    // @dev the last op on a batch MUST always be a contract whose sponsor is the one we want to
    // bear with the gas cost of all ops
    function _decodeCallData(bytes calldata callData) private pure returns (address target, bool batched) {
        bytes4 selector = bytes4(callData[:4]); // extract the function selector from the callData

        if (selector == IKintoWallet.executeBatch.selector) {
            // decode executeBatch callData
            (address[] memory targets,,) = abi.decode(callData[4:], (address[], uint256[], bytes[]));
            if (targets.length == 0) return (address(0), false);

            // target is the last element of the batch
            target = targets[targets.length - 1];
            batched = true;
        } else if (selector == IKintoWallet.execute.selector) {
            (target,,) = abi.decode(callData[4:], (address, uint256, bytes)); // decode execute callData
        }
    }

    function isBridgeContract(address funder) private pure returns (bool) {
        return funder == BRIDGER_MAINNET || funder == BRIDGER_BASE || funder == BRIDGER_ARBITRUM;
    }
}

// Upgradeable version of KintoWallet
contract KintoWalletV22 is KintoWallet {
    constructor(IEntryPoint _entryPoint, IKintoID _kintoID, IKintoAppRegistry _appRegistry)
        KintoWallet(_entryPoint, _kintoID, _appRegistry)
    {}
}<|MERGE_RESOLUTION|>--- conflicted
+++ resolved
@@ -146,28 +146,6 @@
         _resetSigners(newSigners, policy);
     }
 
-<<<<<<< HEAD
-    /* ============ Engen Claim Simplification ============ */
-
-    function claimEngen(uint8, uint8, uint8) external override onlySelf {
-        IEngenCredits(0xD1295F0d8789c3E0931A04F91049dB33549E9C8F).mintCredits();
-        // EngenGovernance engenGovernance = EngenGovernance(payable(0x27926a991BB0193Bf5b679bdb6Cb3d3B6581084E));
-        // // Proposal Ids
-        // engenGovernance.castVote(
-        //     24640268303604123367604248731438451741133735639440884241608376066048405258623, firstVote
-        // );
-        // engenGovernance.castVote(
-        //     69259567918809410022866073051095979301361906222924053628133734242718784222981, secondVote
-        // );
-        // engenGovernance.castVote(
-        //     26983347209218759642900171857141796671383870364224371632863277350282545068073, thirdVote
-        // );
-        // claim commitment
-        IBridgerL2(0x26181Dfc530d96523350e895180b09BAf3d816a0).claimCommitment();
-    }
-
-=======
->>>>>>> 2cd061ae
     /* ============ Whitelist Management ============ */
 
     /**
