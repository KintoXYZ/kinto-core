--- conflicted
+++ resolved
@@ -197,21 +197,6 @@
         appSigner[app] = signer;
     }
 
-<<<<<<< HEAD
-=======
-    /**
-     * @dev Allows the wallet to transact with a specific app
-     * @param apps apps array
-     * @param flags whether to allow or disallow the app
-     */
-    function setAppWhitelist(address[] calldata apps, bool[] calldata flags) external override onlySelf {
-        require(apps.length == flags.length, "KW-apw: invalid array");
-        for (uint256 i = 0; i < apps.length; i++) {
-            appWhitelist[apps[i]] = flags[i];
-        }
-    }
-
->>>>>>> b9911f0d
     /* ============ Recovery Process ============ */
 
     /**
