// SPDX-License-Identifier: MIT
pragma solidity ^0.8.18;

import "../interfaces/IOpInflator.sol";
import "../interfaces/IKintoWallet.sol";

import {PackedUserOperation} from "@aa/interfaces/PackedUserOperation.sol";

import "@openzeppelin/contracts-upgradeable/access/OwnableUpgradeable.sol";
import "@openzeppelin/contracts-upgradeable/proxy/utils/Initializable.sol";
import "@openzeppelin/contracts-upgradeable/proxy/utils/UUPSUpgradeable.sol";
import "@solady/utils/LibZip.sol";

/// @notice Inflator contract for Kinto user operations
/// @dev This contract is responsible for inflating and compressing (off-chain) user operations
/// For further compression, consider: (1) using assembly for encoding/decoding,
/// (2) hardcoding gas params (or using smaller types, same for nonce), (3) using IDs instead of names for Kinto contracts

/// On the first byte of the compressed data we store some flags.
/// The first bit is used to encode whether the selector is `execute` or `executeBatch` (so we don't need to encode the selector)
/// 0x01: selector

/// If it is an `execute`, we use the following 4 bits to as follows:
/// 0x02: paymasterAndData (whether to use the SponsorPaymaster or not) so we don't need to encode the paymaster address
/// 0x04: sender == target (whether the sender is the same as the target) so we don't need to encode the target
/// 0x08: Kinto contract (whether the target is a Kinto contract) so we can use the contract name instead of the address

/// If it is an `executeBatch`, we use the following bits to encode the number of operations in the batch (max supported will be 128)
/// 0x02: paymasterAndData (whether to use the SponsorPaymaster or not) so we don't need to encode the paymaster address. We assume that paymaster is always the SponsorPaymaster.
/// 0x04 .. 0x80: number of operations in the batch

/// The rest of the flags are not used.
/// All other UserOperation fields are encoded as is.
contract KintoInflator is IOpInflator, OwnableUpgradeable, UUPSUpgradeable {
    /// @notice Mapping of Kinto contract names to addresses
    mapping(string => address) public kintoContracts;

    /// @notice Mapping of Kinto contract addresses to names
    mapping(address => string) public kintoNames;

    event KintoContractSet(string name, address target);

    /* ============ Constructor & Upgrades ============ */

    /// @dev Prevents initialization of the implementation contract
    constructor() {
        _disableInitializers();
    }

    /**
     * @notice Initializes the contract
     * @dev Sets up initial state and transfers ownership to the deployer
     */
    function initialize() external initializer {
        __Ownable_init();
        __UUPSUpgradeable_init();
        _transferOwnership(msg.sender);
    }

    /**
     * @notice Authorizes an upgrade to a new implementation
     * @dev Can only be called by the contract owner
     */
    function _authorizeUpgrade(address) internal view override onlyOwner {}

    /* ============ Inflate & Compress ============ */

<<<<<<< HEAD
    function inflate(bytes calldata compressed) external view returns (PackedUserOperation memory op) {
=======
    /**
     * @notice Inflates a compressed UserOperation
     * @param compressed The compressed UserOperation as bytes
     * @return op The inflated UserOperation
     */
    function inflate(bytes calldata compressed) external view returns (UserOperation memory op) {
>>>>>>> 20d6a0de
        // decompress the data
        return this._inflate(LibZip.flzDecompress(compressed));
    }

    function _inflate(bytes calldata decompressed) public view returns (PackedUserOperation memory op) {
        uint256 cursor = 0; // keep track of the current position in the decompressed data

        // extract flags
        uint8 flags = uint8(decompressed[cursor]);
        cursor += 1;

        // extract `sender`
        op.sender = address(uint160(bytes20(decompressed[cursor:cursor + 20])));
        cursor += 20;

        // extract `nonce`
        op.nonce = uint32(bytes4(decompressed[cursor:cursor + 4]));
        cursor += 4;

        // extract `initCode`
        uint32 initCodeLength = uint32(bytes4(decompressed[cursor:cursor + 4]));
        cursor += 4;
        op.initCode = _slice(decompressed, cursor, initCodeLength);
        cursor += initCodeLength;

        // Decode callData based on the selector (execute or executeBatch)
        bytes memory callData;
        if (flags & 0x01 == 0x01) {
            // if selector is `execute`, decode the callData as a single operation
            (cursor, callData) = _inflateExecuteCalldata(op.sender, flags, decompressed, cursor);
        } else {
            // if selector is `executeBatch`, decode the callData as a batch of operations
            (cursor, callData) = _inflateExecuteBatchCalldata(decompressed, cursor);
        }
        op.callData = callData;

        // extract gas parameters and other values using direct conversions
        op.callGasLimit = uint256(bytes32(decompressed[cursor:cursor + 32]));
        cursor += 32;

        op.verificationGasLimit = uint256(bytes32(decompressed[cursor:cursor + 32]));
        cursor += 32;

        op.preVerificationGas = uint32(bytes4(decompressed[cursor:cursor + 4]));
        cursor += 4;

        op.maxFeePerGas = uint48(bytes6(decompressed[cursor:cursor + 6]));
        cursor += 6;

        op.maxPriorityFeePerGas = uint48(bytes6(decompressed[cursor:cursor + 6]));
        cursor += 6;

        // Extract paymasterAndData if the flag is set
        if (flags & 0x02 == 0x02) {
            op.paymasterAndData = abi.encodePacked(kintoContracts["SP"]);
        }

        // Decode signature length and content
        uint32 signatureLength = uint32(bytes4(decompressed[cursor:cursor + 4]));
        cursor += 4;
        require(cursor + signatureLength <= decompressed.length, "Invalid signature length");
        op.signature = decompressed[cursor:cursor + signatureLength];

        return op;
    }

<<<<<<< HEAD
    function compress(PackedUserOperation memory op) external view returns (bytes memory compressed) {
        // initialize a dynamic bytes array for the pre-compressed data
        bytes memory buffer = new bytes(1024); // arbitrary size of 1024 bytes (resized later)
        uint256 cursor = 0;
=======
    /**
     * @notice Compresses a UserOperation for efficient storage and transmission
     * @param op The UserOperation to compress
     * @return compressed The compressed UserOperation as bytes
     */
    function compress(UserOperation memory op) external view returns (bytes memory compressed) {
        // Initialize a dynamically sized buffer
        bytes memory buffer = new bytes(0);
>>>>>>> 20d6a0de

        // decode `callData` (selector, target, value, bytesOp)
        bytes4 selector = bytes4(_slice(op.callData, 0, 4));
        bytes memory callData = _slice(op.callData, 4, op.callData.length - 4);

        // set flags based on conditions
        buffer = abi.encodePacked(buffer, bytes1(_flags(selector, op, callData)));

        // encode `sender`, `nonce` and `initCode`
        buffer = abi.encodePacked(buffer, op.sender, uint32(op.nonce), uint32(op.initCode.length), op.initCode);

        // encode `callData` depending on the selector
        if (selector == IKintoWallet.execute.selector) {
            // if selector is `execute`, encode the callData as a single operation
            (address target, uint256 value, bytes memory bytesOp) = abi.decode(callData, (address, uint256, bytes));
            buffer = _encodeExecuteCalldata(op, target, value, bytesOp, buffer);
        } else {
            // if selector is `executeBatch`, encode the callData as a batch of operations
            (address[] memory targets, uint256[] memory values, bytes[] memory bytesOps) =
                abi.decode(callData, (address[], uint256[], bytes[]));
            buffer = _encodeExecuteBatchCalldata(targets, values, bytesOps, buffer);
        }

        // encode gas params
        buffer = abi.encodePacked(
            buffer,
            op.callGasLimit,
            op.verificationGasLimit,
            uint32(op.preVerificationGas),
            uint48(op.maxFeePerGas),
            uint48(op.maxPriorityFeePerGas)
        );

        // encode `signature` content
        buffer = abi.encodePacked(buffer, uint32(op.signature.length), op.signature);

        return LibZip.flzCompress(buffer);
    }

    /* ============ Simple compress/inflate ============ */

<<<<<<< HEAD
    function inflateSimple(bytes calldata compressed) external pure returns (PackedUserOperation memory op) {
        op = abi.decode(LibZip.flzDecompress(compressed), (PackedUserOperation));
    }

    function compressSimple(PackedUserOperation memory op) external pure returns (bytes memory compressed) {
=======
    /**
     * @notice Inflates a UserOperation compressed with the simple algorithm
     * @param compressed The compressed UserOperation as bytes
     * @return op The inflated UserOperation
     */
    function inflateSimple(bytes calldata compressed) external pure returns (UserOperation memory op) {
        op = abi.decode(LibZip.flzDecompress(compressed), (UserOperation));
    }

    /**
     * @notice Compresses a UserOperation using a simple compression algorithm
     * @param op The UserOperation to compress
     * @return compressed The compressed UserOperation as bytes
     */
    function compressSimple(UserOperation memory op) external pure returns (bytes memory compressed) {
>>>>>>> 20d6a0de
        compressed = LibZip.flzCompress(abi.encode(op));
    }

    /* ============ Auth methods ============ */

    /**
     * @notice Sets or updates a Kinto contract
     * @param name The name of the Kinto contract
     * @param target The address of the Kinto contract
     */
    function setKintoContract(string memory name, address target) external onlyOwner {
        kintoContracts[name] = target;
        kintoNames[target] = name;
        // emit event
        emit KintoContractSet(name, target);
    }

    /* ============ Inflate Helpers ============ */

    /// @notice extracts `calldata` (selector, target, value, bytesOp)
    function _inflateExecuteCalldata(address sender, uint8 flags, bytes memory data, uint256 cursor)
        internal
        view
        returns (uint256 newCursor, bytes memory callData)
    {
        // 1. extract target
        address target;

        // if fourth flag is set, it means target is a Kinto contract
        if (flags & 0x08 == 0x08) {
            uint8 nameLength = uint8(data[cursor]);
            cursor += 1;
            string memory name = string(_slice(data, cursor, nameLength));
            cursor += nameLength;

            // get contract address from mapping
            target = kintoContracts[name];
        } else {
            // if third flag is set, it means target == sender
            if (flags & 0x04 == 0x04) {
                target = sender;
            } else {
                // if target is not a Kinto contract, just extract target address
                target = _bytesToAddress(data, cursor);
                cursor += 20;
            }
        }

        // 2. extract value
        uint256 value = _bytesToUint256(data, cursor);
        cursor += 32;

        // 3. extract bytesOp
        uint256 bytesOpLength = _bytesToUint32(data, cursor);
        cursor += 4;
        bytes memory bytesOp = _slice(data, cursor, bytesOpLength);
        cursor += bytesOpLength;

        // 4. build `callData`
        callData = abi.encodeCall(IKintoWallet.execute, (target, value, bytesOp));

        newCursor = cursor;
    }

    function _inflateExecuteBatchCalldata(bytes memory data, uint256 cursor)
        internal
        pure
        returns (uint256 newCursor, bytes memory callData)
    {
        // extract number of operations in the batch
        uint8 numOps = uint8(data[cursor]);
        cursor += 1;

        address[] memory targets = new address[](numOps);
        uint256[] memory values = new uint256[](numOps);
        bytes[] memory bytesOps = new bytes[](numOps);

        // extract targets, values, and bytesOps
        for (uint8 i = 0; i < numOps; i++) {
            // extract target
            targets[i] = _bytesToAddress(data, cursor);
            cursor += 20;

            // extract value
            values[i] = _bytesToUint256(data, cursor);
            cursor += 32;

            // extract bytesOp
            uint256 bytesOpLength = _bytesToUint32(data, cursor);
            cursor += 4;
            bytesOps[i] = _slice(data, cursor, bytesOpLength);
            cursor += bytesOpLength;
        }

        //build `callData`
        callData = abi.encodeCall(IKintoWallet.executeBatch, (targets, values, bytesOps));

        newCursor = cursor;
    }

    /* ============ Compress Helpers ============ */

<<<<<<< HEAD
    function _flags(bytes4 selector, PackedUserOperation memory op, bytes memory callData)
=======
    /**
     * @notice Determines the flags for a UserOperation
     * @param selector The function selector
     * @param op The UserOperation
     * @param callData The calldata
     * @return flags The determined flags
     */
    function _flags(bytes4 selector, UserOperation memory op, bytes memory callData)
>>>>>>> 20d6a0de
        internal
        view
        returns (uint8 flags)
    {
        // encode boolean flags into the first byte of the buffer
        flags |= (selector == IKintoWallet.execute.selector) ? 0x01 : 0; // first bit for selector
        flags |= op.paymasterAndData.length > 0 ? 0x02 : 0; // second bit for paymasterAndData

        if (selector == IKintoWallet.execute.selector) {
            // we skip value since we assume it's always 0
            (address target,,) = abi.decode(callData, (address, uint256, bytes));
            flags |= op.sender == target ? 0x04 : 0; // third bit for sender == target
            flags |= _isKintoContract(target) ? 0x08 : 0; // fourth bit for Kinto contract
        } else {
            (address[] memory targets,,) = abi.decode(callData, (address[], uint256[], bytes[]));
            // num ops
            uint256 numOps = targets.length;
            flags |= uint8(numOps << 1); // 2nd to 7th bits for number of operations in the batch
        }
    }

    /**
     * @notice Encodes the calldata for an execute operation
     * @param op The UserOperation
     * @param target The target address
     * @param value The value to send
     * @param bytesOp The operation bytes
     * @param buffer The current buffer
     * @return The updated buffer
     */
    function _encodeExecuteCalldata(
        PackedUserOperation memory op,
        address target,
        uint256 value,
        bytes memory bytesOp,
        bytes memory buffer
    ) internal view returns (bytes memory) {
        if (op.sender != target) {
            if (_isKintoContract(target)) {
                string memory name = kintoNames[target];
                buffer = abi.encodePacked(buffer, uint8(bytes(name).length), name);
            } else {
                buffer = abi.encodePacked(buffer, target);
            }
        }

        return abi.encodePacked(buffer, value, uint32(bytesOp.length), bytesOp);
    }

    /**
     * @notice Encodes the calldata for an executeBatch operation
     * @param targets The target addresses
     * @param values The values to send
     * @param bytesOps The operation bytes
     * @param buffer The current buffer
     * @return The updated buffer
     */
    function _encodeExecuteBatchCalldata(
        address[] memory targets,
        uint256[] memory values,
        bytes[] memory bytesOps,
        bytes memory buffer
    ) internal view returns (bytes memory) {
        buffer = abi.encodePacked(buffer, uint8(targets.length));

        for (uint8 i = 0; i < uint8(targets.length); i++) {
            if (_isKintoContract(targets[i])) {
                string memory name = kintoNames[targets[i]];
                buffer = abi.encodePacked(buffer, uint8(bytes(name).length), name);
            } else {
                buffer = abi.encodePacked(buffer, targets[i]);
            }

            buffer = abi.encodePacked(buffer, values[i], uint32(bytesOps[i].length), bytesOps[i]);
        }

        return buffer;
    }

    /* ============ Utils ============ */

    function _isKintoContract(address target) internal view returns (bool) {
        if (keccak256(abi.encodePacked(kintoNames[target])) != keccak256("")) {
            return true;
        }
        return false;
    }

    /// @dev slice bytes arrays
    function _slice(bytes memory data, uint256 start, uint256 length) internal pure returns (bytes memory) {
        bytes memory part = new bytes(length);
        for (uint256 i = 0; i < length; i++) {
            part[i] = data[i + start];
        }
        return part;
    }

    function _bytesToAddress(bytes memory data, uint256 start) private pure returns (address addr) {
        require(data.length >= start + 20, "Data too short");
        assembly {
            addr := mload(add(add(data, 20), start))
        }
    }

    function _bytesToUint32(bytes memory _bytes, uint256 start) internal pure returns (uint32 value) {
        require(_bytes.length >= start + 4, "Data too short");
        assembly {
            value := mload(add(add(_bytes, 4), start))
        }
    }

    function _bytesToUint256(bytes memory _bytes, uint256 start) internal pure returns (uint256 value) {
        require(_bytes.length >= start + 32, "Data too short");
        assembly {
            value := mload(add(add(_bytes, 32), start))
        }
    }

    function _encodeUint32(uint256 value, bytes memory buffer, uint256 index)
        internal
        pure
        returns (uint256 newIndex)
    {
        for (uint256 i = 0; i < 4; i++) {
            buffer[index + i] = bytes1(uint8(value >> (8 * (3 - i))));
        }
        return index + 4; // increase index by 4 bytes
    }

    function _encodeUint48(uint256 value, bytes memory buffer, uint256 index)
        internal
        pure
        returns (uint256 newIndex)
    {
        for (uint256 i = 0; i < 6; i++) {
            buffer[index + i] = bytes1(uint8(value >> (8 * (5 - i))));
        }
        return index + 6; // increase index by 6 bytes
    }

    function _encodeUint256(uint256 value, bytes memory buffer, uint256 index)
        internal
        pure
        returns (uint256 newIndex)
    {
        for (uint256 i = 0; i < 32; i++) {
            buffer[index + i] = bytes1(uint8(value >> (8 * (31 - i))));
        }
        return index + 32; // increase index by 32 bytes
    }

    function _encodeBytes(bytes memory data, bytes memory buffer, uint256 index)
        internal
        pure
        returns (uint256 newIndex)
    {
        // encode length of `data` (we assume uint32 is more than enough for the length)
        newIndex = _encodeUint32(data.length, buffer, index);

        // encode contents of `data`
        for (uint256 i = 0; i < data.length; i++) {
            buffer[newIndex + i] = data[i];
        }

        return newIndex + data.length; // increase index by the length of `data`
    }

    function _encodeAddress(address addr, bytes memory buffer, uint256 index)
        internal
        pure
        returns (uint256 newIndex)
    {
        bytes20 addrBytes = bytes20(addr);
        for (uint256 i = 0; i < 20; i++) {
            buffer[index + i] = addrBytes[i];
        }
        return index + 20;
    }
}<|MERGE_RESOLUTION|>--- conflicted
+++ resolved
@@ -65,16 +65,12 @@
 
     /* ============ Inflate & Compress ============ */
 
-<<<<<<< HEAD
-    function inflate(bytes calldata compressed) external view returns (PackedUserOperation memory op) {
-=======
     /**
      * @notice Inflates a compressed UserOperation
      * @param compressed The compressed UserOperation as bytes
      * @return op The inflated UserOperation
      */
-    function inflate(bytes calldata compressed) external view returns (UserOperation memory op) {
->>>>>>> 20d6a0de
+    function inflate(bytes calldata compressed) external view returns (PackedUserOperation memory op) {
         // decompress the data
         return this._inflate(LibZip.flzDecompress(compressed));
     }
@@ -141,21 +137,15 @@
         return op;
     }
 
-<<<<<<< HEAD
+    /**
+     * @notice Compresses a UserOperation for efficient storage and transmission
+     * @param op The UserOperation to compress
+     * @return compressed The compressed UserOperation as bytes
+     */
     function compress(PackedUserOperation memory op) external view returns (bytes memory compressed) {
         // initialize a dynamic bytes array for the pre-compressed data
         bytes memory buffer = new bytes(1024); // arbitrary size of 1024 bytes (resized later)
         uint256 cursor = 0;
-=======
-    /**
-     * @notice Compresses a UserOperation for efficient storage and transmission
-     * @param op The UserOperation to compress
-     * @return compressed The compressed UserOperation as bytes
-     */
-    function compress(UserOperation memory op) external view returns (bytes memory compressed) {
-        // Initialize a dynamically sized buffer
-        bytes memory buffer = new bytes(0);
->>>>>>> 20d6a0de
 
         // decode `callData` (selector, target, value, bytesOp)
         bytes4 selector = bytes4(_slice(op.callData, 0, 4));
@@ -197,20 +187,13 @@
 
     /* ============ Simple compress/inflate ============ */
 
-<<<<<<< HEAD
-    function inflateSimple(bytes calldata compressed) external pure returns (PackedUserOperation memory op) {
-        op = abi.decode(LibZip.flzDecompress(compressed), (PackedUserOperation));
-    }
-
-    function compressSimple(PackedUserOperation memory op) external pure returns (bytes memory compressed) {
-=======
     /**
      * @notice Inflates a UserOperation compressed with the simple algorithm
      * @param compressed The compressed UserOperation as bytes
      * @return op The inflated UserOperation
      */
-    function inflateSimple(bytes calldata compressed) external pure returns (UserOperation memory op) {
-        op = abi.decode(LibZip.flzDecompress(compressed), (UserOperation));
+    function inflateSimple(bytes calldata compressed) external pure returns (PackedUserOperation memory op) {
+        op = abi.decode(LibZip.flzDecompress(compressed), (PackedUserOperation));
     }
 
     /**
@@ -219,7 +202,6 @@
      * @return compressed The compressed UserOperation as bytes
      */
     function compressSimple(UserOperation memory op) external pure returns (bytes memory compressed) {
->>>>>>> 20d6a0de
         compressed = LibZip.flzCompress(abi.encode(op));
     }
 
@@ -322,9 +304,6 @@
 
     /* ============ Compress Helpers ============ */
 
-<<<<<<< HEAD
-    function _flags(bytes4 selector, PackedUserOperation memory op, bytes memory callData)
-=======
     /**
      * @notice Determines the flags for a UserOperation
      * @param selector The function selector
@@ -332,8 +311,7 @@
      * @param callData The calldata
      * @return flags The determined flags
      */
-    function _flags(bytes4 selector, UserOperation memory op, bytes memory callData)
->>>>>>> 20d6a0de
+    function _flags(bytes4 selector, PackedUserOperation memory op, bytes memory callData)
         internal
         view
         returns (uint8 flags)
