--- conflicted
+++ resolved
@@ -242,11 +242,7 @@
         newCursor = cursor;
     }
 
-<<<<<<< HEAD
-    function _inflateExecuteBatchCalldata(address, uint8, bytes memory data, uint256 cursor)
-=======
     function _inflateExecuteBatchCalldata(bytes memory data, uint256 cursor)
->>>>>>> 89f8452b
         internal
         pure
         returns (uint256 newCursor, bytes memory callData)
@@ -341,10 +337,6 @@
     }
 
     function _encodeExecuteBatchCalldata(
-<<<<<<< HEAD
-        UserOperation memory,
-=======
->>>>>>> 89f8452b
         address[] memory targets,
         bytes[] memory bytesOps,
         bytes memory buffer,
